--- conflicted
+++ resolved
@@ -202,15 +202,11 @@
   } {
     const minLength = this.options?.minSentenceLength ?? 5;
     const caseSensitive = this.options?.caseSensitive ?? true;
-<<<<<<< HEAD
     const preserveFirst = this.options?.preserveFirst ?? true;
     const similarityThreshold = this.options?.similarityThreshold ?? 1.0;
 
     // Split into sentences using proper tokenization
     const sentences = this.splitSentences(text);
-=======
-    // Note: preserveFirst option exists but only true is currently implemented
->>>>>>> fd6b9320
 
     // Track seen sentences and their indices for preserveLast
     const seenMap = new Map<string, number>(); // normalized -> result array index
@@ -274,9 +270,9 @@
           const firstIndex = seenMap.get(matchedKey);
           if (firstIndex !== undefined) {
             result[firstIndex] = sentence;
+            // Keep map pointing to the same slot we just updated
+            seenMap.set(matchedKey, firstIndex);
           }
-          // Update the index to point to current position
-          seenMap.set(matchedKey, result.length - 1);
           continue;
         }
       }
@@ -382,9 +378,9 @@
           const firstIndex = seenMap.get(matchedKey);
           if (firstIndex !== undefined) {
             result[firstIndex] = part;
+            // Keep map pointing to the same slot we just updated
+            seenMap.set(matchedKey, firstIndex);
           }
-          seenMap.set(matchedKey, result.length);
-          result.push(part);
           continue;
         }
       }
@@ -436,8 +432,19 @@
     }
 
     // Fallback: Use improved regex that handles more cases
+    // Capture whitespace in the split to preserve original spacing
     // This still has limitations but is better than the original
-    return text.split(/(?<=[.!?])\s+(?=[A-Z])/);
+    const parts = text.split(/(?<=[.!?])(\s+)(?=[A-Z])/);
+    // Filter out empty strings and standalone whitespace parts
+    // But keep whitespace attached to sentences
+    const sentences: string[] = [];
+    for (let i = 0; i < parts.length; i++) {
+      if (i % 2 === 0 && parts[i]) {
+        // Even indices are sentences, add with following whitespace if it exists
+        sentences.push(parts[i] + (parts[i + 1] || ''));
+      }
+    }
+    return sentences.length > 0 ? sentences : [text];
   }
 
   /**
