--- conflicted
+++ resolved
@@ -10,13 +10,10 @@
 import { CacheEngine } from '../core/cache-engine.js';
 import { TokenCounter } from '../core/token-counter.js';
 import { CompressionEngine } from '../core/compression-engine.js';
-<<<<<<< HEAD
 import { analyzeProjectTokens } from '../analysis/project-analyzer.js';
-=======
 import { MetricsCollector } from '../core/metrics.js';
 import { getPredictiveCacheTool, PREDICTIVE_CACHE_TOOL_DEFINITION } from '../tools/advanced-caching/predictive-cache.js';
 import { getCacheWarmupTool, CACHE_WARMUP_TOOL_DEFINITION } from '../tools/advanced-caching/cache-warmup.js';
->>>>>>> b69f4772
 import fs from 'fs';
 import path from 'path';
 import os from 'os';
@@ -208,7 +205,6 @@
           },
         },
       },
-<<<<<<< HEAD
       // NOTE: 'lookup_cache' tool never existed in master branch - this is NOT a breaking change
       // This tool (analyze_project_tokens) is a new addition to the MCP server
       {
@@ -239,10 +235,8 @@
           },
         },
       },
-=======
       PREDICTIVE_CACHE_TOOL_DEFINITION,
       CACHE_WARMUP_TOOL_DEFINITION,
->>>>>>> b69f4772
     ],
   };
 });
@@ -809,7 +803,6 @@
         }
       }
 
-<<<<<<< HEAD
       case 'analyze_project_tokens': {
         const { projectPath, startDate, endDate, costPerMillionTokens } = args as {
           projectPath?: string;
@@ -882,7 +875,8 @@
             isError: true,
           };
         }
-=======
+      }
+
       case 'predictive_cache': {
         const options = args as any;
         const result = await predictiveCache.run(options);
@@ -909,7 +903,6 @@
             },
           ],
         };
->>>>>>> b69f4772
       }
 
       default:
