--- conflicted
+++ resolved
@@ -52,8 +52,6 @@
   getSmartCacheTool,
   SMART_CACHE_TOOL_DEFINITION,
 } from '../tools/advanced-caching/smart-cache.js';
-
-// Monitoring Tools (3 tools)
 import {
   getAlertManager,
   ALERT_MANAGER_TOOL_DEFINITION,
@@ -188,26 +186,20 @@
 const smartRest = getSmartRest(cache, tokenCounter, metrics);
 const smartWebSocket = getSmartWebSocket(cache, tokenCounter, metrics);
 
-<<<<<<< HEAD
+// Initialize monitoring tools
+const alertManager = getAlertManager(cache, tokenCounter, metrics);
+const metricCollectorTool = getMetricCollector(cache, tokenCounter, metrics);
+const monitoringIntegration = getMonitoringIntegration(
+  cache,
+  tokenCounter,
+  metrics
+);
+
 const smartDiff = getSmartDiffTool(cache, tokenCounter, metrics);
 const smartBranch = getSmartBranchTool(cache, tokenCounter, metrics);
 const smartMerge = getSmartMergeTool(cache, tokenCounter, metrics);
 const smartStatus = getSmartStatusTool(cache, tokenCounter, metrics);
 const smartLog = getSmartLogTool(cache, tokenCounter, metrics);
-=======
-// Initialize monitoring tools
-const alertManager = getAlertManager(cache, tokenCounter, metrics);
-const metricCollectorTool = getMetricCollector(cache, tokenCounter, metrics);
-const monitoringIntegration = getMonitoringIntegration(cache, tokenCounter, metrics);
-
-// File operations tools disabled in this live-test configuration.
-// TODO: Fix method signatures for these tools before enabling
-// const smartDiff = getSmartDiffTool(cache, tokenCounter, metrics);
-// const smartBranch = getSmartBranchTool(cache, tokenCounter, metrics);
-// const smartMerge = getSmartMergeTool(cache, tokenCounter, metrics);
-// const smartStatus = getSmartStatusTool(cache, tokenCounter, metrics);
-// const smartLog = getSmartLogTool(cache, tokenCounter, metrics);
->>>>>>> 89860ecf
 
 // Create MCP server
 const server = new Server(
@@ -446,7 +438,7 @@
       SMART_ORM_TOOL_DEFINITION,
       SMART_REST_TOOL_DEFINITION,
       SMART_WEBSOCKET_TOOL_DEFINITION,
-      // Monitoring tools
+      // Dashboard & Monitoring tools
       ALERT_MANAGER_TOOL_DEFINITION,
       METRIC_COLLECTOR_TOOL_DEFINITION,
       MONITORING_INTEGRATION_TOOL_DEFINITION,
@@ -1450,7 +1442,6 @@
         };
       }
 
-<<<<<<< HEAD
       case 'smart_diff': {
         const options = args as SmartDiffOptions;
         const result = await smartDiff.diff(options);
@@ -1468,71 +1459,84 @@
       case 'smart_branch': {
         const options = args as SmartBranchOptions;
         const result = await smartBranch.branch(options);
-=======
-
-      case 'alert_manager': {
-        const options = args as any;
-        const result = await alertManager.run(options);
-
->>>>>>> 89860ecf
-        return {
-          content: [
-            {
-              type: 'text',
-              text: JSON.stringify(result, null, 2),
-            },
-          ],
-        };
-      }
-
-<<<<<<< HEAD
+        return {
+          content: [
+            {
+              type: 'text',
+              text: JSON.stringify(result, null, 2),
+            },
+          ],
+        };
+      }
+
       case 'smart_merge': {
         const options = args as SmartMergeOptions;
         const result = await smartMerge.merge(options);
-=======
-      case 'metric_collector': {
-        const options = args as any;
-        const result = await metricCollectorTool.run(options);
-
->>>>>>> 89860ecf
-        return {
-          content: [
-            {
-              type: 'text',
-              text: JSON.stringify(result, null, 2),
-            },
-          ],
-        };
-      }
-
-<<<<<<< HEAD
+        return {
+          content: [
+            {
+              type: 'text',
+              text: JSON.stringify(result, null, 2),
+            },
+          ],
+        };
+      }
+
       case 'smart_status': {
         const options = args as SmartStatusOptions;
         const result = await smartStatus.status(options);
-=======
-      case 'monitoring_integration': {
-        const options = args as any;
-        const result = await monitoringIntegration.run(options);
-
->>>>>>> 89860ecf
-        return {
-          content: [
-            {
-              type: 'text',
-              text: JSON.stringify(result, null, 2),
-            },
-          ],
-        };
-      }
-<<<<<<< HEAD
-=======
-
-      // File operations tools disabled in live-test config
->>>>>>> 89860ecf
+        return {
+          content: [
+            {
+              type: 'text',
+              text: JSON.stringify(result, null, 2),
+            },
+          ],
+        };
+      }
 
       case 'smart_log': {
         const options = args as SmartLogOptions;
         const result = await smartLog.log(options);
+        return {
+          content: [
+            {
+              type: 'text',
+              text: JSON.stringify(result, null, 2),
+            },
+          ],
+        };
+      }
+
+      case 'alert_manager': {
+        const options = args as any;
+        const result = await alertManager.run(options);
+        return {
+          content: [
+            {
+              type: 'text',
+              text: JSON.stringify(result, null, 2),
+            },
+          ],
+        };
+      }
+
+      case 'metric_collector': {
+        const options = args as any;
+        const result = await metricCollectorTool.run(options);
+        return {
+          content: [
+            {
+              type: 'text',
+              text: JSON.stringify(result, null, 2),
+            },
+          ],
+        };
+      }
+
+      case 'monitoring_integration': {
+        const options = args as any;
+        const result = await monitoringIntegration.run(options);
         return {
           content: [
             {
