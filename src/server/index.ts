--- conflicted
+++ resolved
@@ -391,13 +391,6 @@
       },
       PREDICTIVE_CACHE_TOOL_DEFINITION,
       CACHE_WARMUP_TOOL_DEFINITION,
-<<<<<<< HEAD
-      SMART_DIFF_TOOL_DEFINITION,
-      SMART_BRANCH_TOOL_DEFINITION,
-      SMART_MERGE_TOOL_DEFINITION,
-      SMART_STATUS_TOOL_DEFINITION,
-      SMART_LOG_TOOL_DEFINITION,
-=======
       CACHE_ANALYTICS_TOOL_DEFINITION,
       CACHE_BENCHMARK_TOOL_DEFINITION,
       CACHE_COMPRESSION_TOOL_DEFINITION,
@@ -418,14 +411,13 @@
       SMART_REST_TOOL_DEFINITION,
       SMART_WEBSOCKET_TOOL_DEFINITION,
       // File operations tools
-      // File operations tool definitions intentionally omitted in live-test config
-      // TODO: Re-enable after fixing method signatures
-      // SMART_DIFF_TOOL_DEFINITION,
-      // SMART_BRANCH_TOOL_DEFINITION,
-      // SMART_MERGE_TOOL_DEFINITION,
-      // SMART_STATUS_TOOL_DEFINITION,
-      // SMART_LOG_TOOL_DEFINITION,
->>>>>>> 71e610f6
+
+      SMART_DIFF_TOOL_DEFINITION,
+      SMART_BRANCH_TOOL_DEFINITION,
+      SMART_MERGE_TOOL_DEFINITION,
+      SMART_STATUS_TOOL_DEFINITION,
+      SMART_LOG_TOOL_DEFINITION,
+
     ],
   };
 });
@@ -1162,11 +1154,6 @@
         };
       }
 
-<<<<<<< HEAD
-      case 'smart_diff': {
-        const options = args as any;
-        const result = await smartDiff.diff(options);
-=======
       case 'cache_analytics': {
         const options = args as any;
         const result = await cacheAnalytics.run(options);
@@ -1218,235 +1205,265 @@
         const options = args as any;
         const result = await cacheInvalidation.run(options);
 
->>>>>>> 71e610f6
-        return {
-          content: [
-            {
-              type: 'text',
-              text: JSON.stringify(result, null, 2),
-            },
-          ],
-        };
-      }
-
-<<<<<<< HEAD
+        return {
+          content: [
+            {
+              type: 'text',
+              text: JSON.stringify(result, null, 2),
+            },
+          ],
+        };
+      }
+
+      case 'cache_optimizer': {
+        const options = args as any;
+        const result = await cacheOptimizer.run(options);
+
+        return {
+          content: [
+            {
+              type: 'text',
+              text: JSON.stringify(result, null, 2),
+            },
+          ],
+        };
+      }
+
+      case 'cache_partition': {
+        const options = args as any;
+        const result = await cachePartition.run(options);
+
+        return {
+          content: [
+            {
+              type: 'text',
+              text: JSON.stringify(result, null, 2),
+            },
+          ],
+        };
+      }
+
+      case 'cache_replication': {
+        const options = args as any;
+        const result = await cacheReplication.run(options);
+
+        return {
+          content: [
+            {
+              type: 'text',
+              text: JSON.stringify(result, null, 2),
+            },
+          ],
+        };
+      }
+
+      case 'smart_cache': {
+        const options = args as any;
+        const result = await smartCache.run(options);
+
+        return {
+          content: [
+            {
+              type: 'text',
+              text: JSON.stringify(result, null, 2),
+            },
+          ],
+        };
+      }
+
+      case 'smart_sql': {
+        const options = args as any;
+        const result = await smartSql.run(options);
+
+        return {
+          content: [
+            {
+              type: 'text',
+              text: JSON.stringify(result, null, 2),
+            },
+          ],
+        };
+      }
+
+      case 'smart_schema': {
+        const options = args as any;
+        const result = await smartSchema.run(options);
+
+        return {
+          content: [
+            {
+              type: 'text',
+              text: JSON.stringify(result, null, 2),
+            },
+          ],
+        };
+      }
+
+      case 'smart_api_fetch': {
+        const options = args as any;
+        const result = await smartApiFetch.run(options);
+
+        return {
+          content: [
+            {
+              type: 'text',
+              text: JSON.stringify(result, null, 2),
+            },
+          ],
+        };
+      }
+
+      case 'smart_cache_api': {
+        const options = args as any;
+        const result = await smartCacheApi.run(options);
+
+        return {
+          content: [
+            {
+              type: 'text',
+              text: JSON.stringify(result, null, 2),
+            },
+          ],
+        };
+      }
+
+      case 'smart_database': {
+        const options = args as any;
+        const result = await smartDatabase.run(options);
+
+        return {
+          content: [
+            {
+              type: 'text',
+              text: JSON.stringify(result, null, 2),
+            },
+          ],
+        };
+      }
+
+      case 'smart_graphql': {
+        const options = args as any;
+        const result = await smartGraphQL.run(options);
+
+        return {
+          content: [
+            {
+              type: 'text',
+              text: JSON.stringify(result, null, 2),
+            },
+          ],
+        };
+      }
+
+      case 'smart_migration': {
+        const options = args as any;
+        const result = await smartMigration.run(options);
+
+        return {
+          content: [
+            {
+              type: 'text',
+              text: JSON.stringify(result, null, 2),
+            },
+          ],
+        };
+      }
+
+      case 'smart_orm': {
+        const options = args as any;
+        const result = await smartOrm.run(options);
+
+        return {
+          content: [
+            {
+              type: 'text',
+              text: JSON.stringify(result, null, 2),
+            },
+          ],
+        };
+      }
+
+      case 'smart_rest': {
+        const options = args as any;
+        const result = await smartRest.run(options);
+
+        return {
+          content: [
+            {
+              type: 'text',
+              text: JSON.stringify(result, null, 2),
+            },
+          ],
+        };
+      }
+
+      case 'smart_websocket': {
+        const options = args as any;
+        const result = await smartWebSocket.run(options);
+
+        return {
+          content: [
+            {
+              type: 'text',
+              text: JSON.stringify(result, null, 2),
+            },
+          ],
+        };
+      }
+
+
+      case 'smart_diff': {
+        const options = args as any;
+        const result = await smartDiff.diff(options);
+
+        return {
+          content: [
+            {
+              type: 'text',
+              text: JSON.stringify(result, null, 2),
+            },
+          ],
+        };
+      }
+
       case 'smart_branch': {
         const options = args as any;
         const result = await smartBranch.branch(options);
-=======
-      case 'cache_optimizer': {
-        const options = args as any;
-        const result = await cacheOptimizer.run(options);
-
->>>>>>> 71e610f6
-        return {
-          content: [
-            {
-              type: 'text',
-              text: JSON.stringify(result, null, 2),
-            },
-          ],
-        };
-      }
-
-<<<<<<< HEAD
+        return {
+          content: [
+            {
+              type: 'text',
+              text: JSON.stringify(result, null, 2),
+            },
+          ],
+        };
+      }
+
       case 'smart_merge': {
         const options = args as any;
         const result = await smartMerge.merge(options);
-=======
-      case 'cache_partition': {
-        const options = args as any;
-        const result = await cachePartition.run(options);
-
->>>>>>> 71e610f6
-        return {
-          content: [
-            {
-              type: 'text',
-              text: JSON.stringify(result, null, 2),
-            },
-          ],
-        };
-      }
-
-<<<<<<< HEAD
+        return {
+          content: [
+            {
+              type: 'text',
+              text: JSON.stringify(result, null, 2),
+            },
+          ],
+        };
+      }
+
       case 'smart_status': {
         const options = args as any;
         const result = await smartStatus.status(options);
-=======
-      case 'cache_replication': {
-        const options = args as any;
-        const result = await cacheReplication.run(options);
-
->>>>>>> 71e610f6
-        return {
-          content: [
-            {
-              type: 'text',
-              text: JSON.stringify(result, null, 2),
-            },
-          ],
-        };
-      }
-<<<<<<< HEAD
-=======
-
-      case 'smart_cache': {
-        const options = args as any;
-        const result = await smartCache.run(options);
-
-        return {
-          content: [
-            {
-              type: 'text',
-              text: JSON.stringify(result, null, 2),
-            },
-          ],
-        };
-      }
-
-      case 'smart_sql': {
-        const options = args as any;
-        const result = await smartSql.run(options);
-
-        return {
-          content: [
-            {
-              type: 'text',
-              text: JSON.stringify(result, null, 2),
-            },
-          ],
-        };
-      }
-
-      case 'smart_schema': {
-        const options = args as any;
-        const result = await smartSchema.run(options);
-
-        return {
-          content: [
-            {
-              type: 'text',
-              text: JSON.stringify(result, null, 2),
-            },
-          ],
-        };
-      }
-
-      case 'smart_api_fetch': {
-        const options = args as any;
-        const result = await smartApiFetch.run(options);
-
-        return {
-          content: [
-            {
-              type: 'text',
-              text: JSON.stringify(result, null, 2),
-            },
-          ],
-        };
-      }
-
-      case 'smart_cache_api': {
-        const options = args as any;
-        const result = await smartCacheApi.run(options);
-
-        return {
-          content: [
-            {
-              type: 'text',
-              text: JSON.stringify(result, null, 2),
-            },
-          ],
-        };
-      }
-
-      case 'smart_database': {
-        const options = args as any;
-        const result = await smartDatabase.run(options);
-
-        return {
-          content: [
-            {
-              type: 'text',
-              text: JSON.stringify(result, null, 2),
-            },
-          ],
-        };
-      }
-
-      case 'smart_graphql': {
-        const options = args as any;
-        const result = await smartGraphQL.run(options);
-
-        return {
-          content: [
-            {
-              type: 'text',
-              text: JSON.stringify(result, null, 2),
-            },
-          ],
-        };
-      }
-
-      case 'smart_migration': {
-        const options = args as any;
-        const result = await smartMigration.run(options);
-
-        return {
-          content: [
-            {
-              type: 'text',
-              text: JSON.stringify(result, null, 2),
-            },
-          ],
-        };
-      }
-
-      case 'smart_orm': {
-        const options = args as any;
-        const result = await smartOrm.run(options);
-
-        return {
-          content: [
-            {
-              type: 'text',
-              text: JSON.stringify(result, null, 2),
-            },
-          ],
-        };
-      }
-
-      case 'smart_rest': {
-        const options = args as any;
-        const result = await smartRest.run(options);
-
-        return {
-          content: [
-            {
-              type: 'text',
-              text: JSON.stringify(result, null, 2),
-            },
-          ],
-        };
-      }
-
-      case 'smart_websocket': {
-        const options = args as any;
-        const result = await smartWebSocket.run(options);
-
-        return {
-          content: [
-            {
-              type: 'text',
-              text: JSON.stringify(result, null, 2),
-            },
-          ],
-        };
-      }
-
-      // File operations tools disabled in live-test config
->>>>>>> 71e610f6
+        return {
+          content: [
+            {
+              type: 'text',
+              text: JSON.stringify(result, null, 2),
+            },
+          ],
+        };
+      }
 
       case 'smart_log': {
         const options = args as any;
