--- conflicted
+++ resolved
@@ -274,21 +274,6 @@
 const cacheWarmup = getCacheWarmupTool(cache, tokenCounter, metrics);
 // Code analysis tool instances
 const smartAstGrep = getSmartAstGrepTool(cache, tokenCounter, metrics);
-<<<<<<< HEAD
-const smartComplexity = getSmartComplexityTool(cache, tokenCounter, metrics);
-const smartDependencies = getSmartDependenciesTool(
-  cache,
-  tokenCounter,
-  metrics
-);
-const smartExports = getSmartExportsTool(cache, tokenCounter, metrics);
-const smartImports = getSmartImportsTool(cache, tokenCounter, metrics);
-const smartRefactor = getSmartRefactorTool(cache, tokenCounter, metrics);
-const smartSecurity = getSmartSecurityTool(cache, tokenCounter, metrics);
-const smartSymbols = getSmartSymbolsTool(cache, tokenCounter, metrics);
-const smartTypeScript = getSmartTypeScriptTool(cache, tokenCounter, metrics);
-=======
->>>>>>> df1c6901
 const cacheAnalytics = getCacheAnalyticsTool(cache, tokenCounter, metrics);
 const cacheInvalidation = getCacheInvalidationTool(
   cache,
@@ -320,21 +305,10 @@
   tokenCounter,
   metrics
 );
-<<<<<<< HEAD
-
-// Initialize Intelligence & AI tools
-const knowledgeGraph = getKnowledgeGraphTool(cache, tokenCounter, metrics);
-const sentimentAnalysis = getSentimentAnalysisTool(
-  cache,
-  tokenCounter,
-  metrics
-);
-=======
 const customWidget = getCustomWidget(cache, tokenCounter, metrics);
 const dataVisualizer = getDataVisualizer(cache, tokenCounter, metrics);
 const healthMonitor = getHealthMonitor(cache, tokenCounter, metrics);
 const logDashboard = getLogDashboard(cache, tokenCounter, metrics);
->>>>>>> df1c6901
 
 // Initialize Build Systems tools
 const smartProcesses = getSmartProcessesTool(cache, tokenCounter, metrics);
@@ -1385,112 +1359,6 @@
           ],
         };
       }
-<<<<<<< HEAD
-      case 'smart_complexity': {
-        const options = args as any;
-        const result = await smartComplexity.run(options);
-        return {
-          content: [
-            {
-              type: 'text',
-              text: JSON.stringify(result, null, 2),
-            },
-          ],
-        };
-      }
-
-      case 'smart_dependencies': {
-        const options = args as any;
-        const result = await smartDependencies.analyze(options);
-        return {
-          content: [
-            {
-              type: 'text',
-              text: JSON.stringify(result, null, 2),
-            },
-          ],
-        };
-      }
-
-      case 'smart_exports': {
-        const options = args as any;
-        const result = await smartExports.run(options);
-        return {
-          content: [
-            {
-              type: 'text',
-              text: JSON.stringify(result, null, 2),
-            },
-          ],
-        };
-      }
-
-      case 'smart_imports': {
-        const options = args as any;
-        const result = await smartImports.run(options);
-        return {
-          content: [
-            {
-              type: 'text',
-              text: JSON.stringify(result, null, 2),
-            },
-          ],
-        };
-      }
-
-      case 'smart_refactor': {
-        const options = args as any;
-        const result = await smartRefactor.run(options);
-        return {
-          content: [
-            {
-              type: 'text',
-              text: JSON.stringify(result, null, 2),
-            },
-          ],
-        };
-      }
-
-      case 'smart_security': {
-        const options = args as any;
-        const result = await smartSecurity.run(options);
-        return {
-          content: [
-            {
-              type: 'text',
-              text: JSON.stringify(result, null, 2),
-            },
-          ],
-        };
-      }
-
-      case 'smart_symbols': {
-        const options = args as any;
-        const result = await smartSymbols.run(options);
-        return {
-          content: [
-            {
-              type: 'text',
-              text: JSON.stringify(result, null, 2),
-            },
-          ],
-        };
-      }
-
-      case 'smart_typescript': {
-        const options = args as any;
-        const result = await smartTypeScript.run(options);
-        return {
-          content: [
-            {
-              type: 'text',
-              text: JSON.stringify(result, null, 2),
-            },
-          ],
-        };
-      }
-=======
->>>>>>> df1c6901
 
       case 'cache_analytics': {
         const options = args as any;
