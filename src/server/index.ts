--- conflicted
+++ resolved
@@ -1100,23 +1100,15 @@
             }
           }
 
-<<<<<<< HEAD
-          // --- 2. Read JSONL Log ---
-=======
           // --- 2. Read JSONL Log (validated) ---
           // SECURITY: Reject IDs with path separators; allow simple [A-Za-z0-9._-]
           if (!/^[A-Za-z0-9._-]+$/.test(targetSessionId)) {
             throw new Error('Invalid sessionId format.');
           }
->>>>>>> 3ec40fd8
           const jsonlFilePath = path.join(
             hooksDataPath,
             `session-log-${targetSessionId}.jsonl`
           );
-<<<<<<< HEAD
-          if (!fs.existsSync(jsonlFilePath)) {
-            throw new Error(
-=======
           // SECURITY: Ensure file path is contained within hooksDataPath
           const baseReal = fs.realpathSync(hooksDataPath);
           const fileReal = fs.existsSync(jsonlFilePath)
@@ -1130,7 +1122,6 @@
           }
           if (!fs.existsSync(jsonlFilePath)) {
             throw new Error(
->>>>>>> 3ec40fd8
               `JSONL log not found for session ${targetSessionId}`
             );
           }
