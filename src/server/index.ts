#!/usr/bin/env node

import { Server } from '@modelcontextprotocol/sdk/server/index.js';
import { StdioServerTransport } from '@modelcontextprotocol/sdk/server/stdio.js';
import {
  CallToolRequestSchema,
  ListToolsRequestSchema,
} from '@modelcontextprotocol/sdk/types.js';

import { CacheEngine } from '../core/cache-engine.js';
import { TokenCounter } from '../core/token-counter.js';
import { CompressionEngine } from '../core/compression-engine.js';
import { analyzeProjectTokens } from '../analysis/project-analyzer.js';
import { MetricsCollector } from '../core/metrics.js';
import {
  getPredictiveCacheTool,
  PREDICTIVE_CACHE_TOOL_DEFINITION,
} from '../tools/advanced-caching/predictive-cache.js';
import {
  getCacheWarmupTool,
  CACHE_WARMUP_TOOL_DEFINITION,
} from '../tools/advanced-caching/cache-warmup.js';
// Code analysis tools
import {
  getSmartAstGrepTool,
  SMART_AST_GREP_TOOL_DEFINITION,
} from '../tools/code-analysis/smart-ast-grep.js';
import {
  getCacheAnalyticsTool,
  CACHE_ANALYTICS_TOOL_DEFINITION,
} from '../tools/advanced-caching/cache-analytics.js';
import {
  runCacheBenchmark,
  CACHE_BENCHMARK_TOOL_DEFINITION,
} from '../tools/advanced-caching/cache-benchmark.js';
import {
  runCacheCompression,
  CACHE_COMPRESSION_TOOL_DEFINITION,
} from '../tools/advanced-caching/cache-compression.js';
import {
  getCacheInvalidationTool,
  CACHE_INVALIDATION_TOOL_DEFINITION,
} from '../tools/advanced-caching/cache-invalidation.js';
import {
  getCacheOptimizerTool,
  CACHE_OPTIMIZER_TOOL_DEFINITION,
} from '../tools/advanced-caching/cache-optimizer.js';
import {
  getCachePartitionTool,
  CACHE_PARTITION_TOOL_DEFINITION,
} from '../tools/advanced-caching/cache-partition.js';
import {
  getCacheReplicationTool,
  CACHE_REPLICATION_TOOL_DEFINITION,
} from '../tools/advanced-caching/cache-replication.js';
import {
  getSmartCacheTool,
  SMART_CACHE_TOOL_DEFINITION,
} from '../tools/advanced-caching/smart-cache.js';
import {
  getAlertManager,
  ALERT_MANAGER_TOOL_DEFINITION,
} from '../tools/dashboard-monitoring/alert-manager.js';
import {
  getMetricCollector,
  METRIC_COLLECTOR_TOOL_DEFINITION,
} from '../tools/dashboard-monitoring/metric-collector.js';
import {
  getMonitoringIntegration,
  MONITORING_INTEGRATION_TOOL_DEFINITION,
} from '../tools/dashboard-monitoring/monitoring-integration.js';
import {
  getCustomWidget,
  CUSTOM_WIDGET_TOOL_DEFINITION,
} from '../tools/dashboard-monitoring/custom-widget.js';
import {
  getDataVisualizer,
  DATA_VISUALIZER_TOOL_DEFINITION,
} from '../tools/dashboard-monitoring/data-visualizer.js';
import {
  getHealthMonitor,
  HEALTH_MONITOR_TOOL_DEFINITION,
} from '../tools/dashboard-monitoring/health-monitor.js';
import {
  getLogDashboard,
  LOG_DASHBOARD_TOOL_DEFINITION,
} from '../tools/dashboard-monitoring/log-dashboard.js';

// Intelligence & AI tools
import {
  getKnowledgeGraphTool,
  KNOWLEDGE_GRAPH_TOOL_DEFINITION,
  KnowledgeGraphOptions,
} from '../tools/intelligence/knowledge-graph.js';
import {
  getSentimentAnalysisTool,
  SENTIMENT_ANALYSIS_TOOL_DEFINITION,
  SentimentAnalysisOptions,
} from '../tools/intelligence/sentiment-analysis.js';

// API & Database tools
import {
  getSmartSql,
  SMART_SQL_TOOL_DEFINITION,
} from '../tools/api-database/smart-sql.js';
import {
  getSmartSchema,
  SMART_SCHEMA_TOOL_DEFINITION,
} from '../tools/api-database/smart-schema.js';
import {
  getSmartApiFetch,
  SMART_API_FETCH_TOOL_DEFINITION,
} from '../tools/api-database/smart-api-fetch.js';
import {
  getSmartCacheApi,
  SMART_CACHE_API_TOOL_DEFINITION,
} from '../tools/api-database/smart-cache-api.js';
import {
  getSmartDatabase,
  SMART_DATABASE_TOOL_DEFINITION,
} from '../tools/api-database/smart-database.js';
import {
  getSmartGraphQL,
  SMART_GRAPHQL_TOOL_DEFINITION,
} from '../tools/api-database/smart-graphql.js';
import {
  getSmartMigration,
  SMART_MIGRATION_TOOL_DEFINITION,
} from '../tools/api-database/smart-migration.js';
import {
  getSmartOrm,
  SMART_ORM_TOOL_DEFINITION,
} from '../tools/api-database/smart-orm.js';
import {
  getSmartRest,
  SMART_REST_TOOL_DEFINITION,
} from '../tools/api-database/smart-rest.js';
import {
  getSmartWebSocket,
  SMART_WEBSOCKET_TOOL_DEFINITION,
} from '../tools/api-database/smart-websocket.js';

// Build Systems tools
import {
  getSmartProcessesTool,
  SMART_PROCESSES_TOOL_DEFINITION,
} from '../tools/build-systems/smart-processes.js';
import {
  getSmartNetwork,
  SMART_NETWORK_TOOL_DEFINITION,
} from '../tools/build-systems/smart-network.js';
import {
  getSmartLogs,
  SMART_LOGS_TOOL_DEFINITION,
} from '../tools/build-systems/smart-logs.js';
import {
  getSmartLintTool,
  SMART_LINT_TOOL_DEFINITION,
} from '../tools/build-systems/smart-lint.js';
import {
  getSmartInstall,
  SMART_INSTALL_TOOL_DEFINITION,
} from '../tools/build-systems/smart-install.js';
import {
  getSmartDocker,
  SMART_DOCKER_TOOL_DEFINITION,
} from '../tools/build-systems/smart-docker.js';
import {
  getSmartBuildTool,
  SMART_BUILD_TOOL_DEFINITION,
} from '../tools/build-systems/smart-build.js';
import {
  getSmartSystemMetrics,
  SMART_SYSTEM_METRICS_TOOL_DEFINITION,
} from '../tools/build-systems/smart-system-metrics.js';
import {
  getSmartTestTool,
  SMART_TEST_TOOL_DEFINITION,
} from '../tools/build-systems/smart-test.js';
import {
  getSmartTypeCheckTool,
  SMART_TYPECHECK_TOOL_DEFINITION,
} from '../tools/build-systems/smart-typecheck.js';
// System Operations tools
import {
  getSmartCron,
  SMART_CRON_TOOL_DEFINITION,
} from '../tools/system-operations/smart-cron.js';
import {
  getSmartUser,
  SMART_USER_TOOL_DEFINITION,
} from '../tools/system-operations/smart-user.js';

// File operations tools
import {
  getSmartDiffTool,
  SMART_DIFF_TOOL_DEFINITION,
} from '../tools/file-operations/smart-diff.js';
import {
  getSmartBranchTool,
  SMART_BRANCH_TOOL_DEFINITION,
} from '../tools/file-operations/smart-branch.js';
import {
  getSmartMergeTool,
  SMART_MERGE_TOOL_DEFINITION,
} from '../tools/file-operations/smart-merge.js';
import {
  getSmartStatusTool,
  SMART_STATUS_TOOL_DEFINITION,
} from '../tools/file-operations/smart-status.js';
import {
  getSmartLogTool,
  SMART_LOG_TOOL_DEFINITION,
} from '../tools/file-operations/smart-log.js';
import {
  getSmartReadTool,
  SMART_READ_TOOL_DEFINITION,
} from '../tools/file-operations/smart-read.js';
import {
  getSmartWriteTool,
  SMART_WRITE_TOOL_DEFINITION,
} from '../tools/file-operations/smart-write.js';
import {
  getSmartEditTool,
  SMART_EDIT_TOOL_DEFINITION,
} from '../tools/file-operations/smart-edit.js';
import {
  getSmartGlobTool,
  SMART_GLOB_TOOL_DEFINITION,
} from '../tools/file-operations/smart-glob.js';
import {
  getSmartGrepTool,
  SMART_GREP_TOOL_DEFINITION,
} from '../tools/file-operations/smart-grep.js';
import { parseSessionLog } from './session-log-parser.js';
import fs from 'fs';
import path from 'path';
import os from 'os';

// Type imports for file-operations tools
import type { SmartDiffOptions } from '../tools/file-operations/smart-diff.js';
import type { SmartBranchOptions } from '../tools/file-operations/smart-branch.js';
import type { SmartMergeOptions } from '../tools/file-operations/smart-merge.js';
import type { SmartStatusOptions } from '../tools/file-operations/smart-status.js';
import type { SmartLogOptions } from '../tools/file-operations/smart-log.js';
import type { SmartReadOptions } from '../tools/file-operations/smart-read.js';
import type { SmartWriteOptions } from '../tools/file-operations/smart-write.js';
import type {
  SmartEditOptions,
  EditOperation,
} from '../tools/file-operations/smart-edit.js';
import type { SmartGlobOptions } from '../tools/file-operations/smart-glob.js';
import type { SmartGrepOptions } from '../tools/file-operations/smart-grep.js';
// Tool handler argument types
type SmartReadArgs = { path: string } & SmartReadOptions;
type SmartWriteArgs = { path: string; content: string } & SmartWriteOptions;
type SmartEditArgs = {
  path: string;
  operations: EditOperation | EditOperation[];
} & SmartEditOptions;
type SmartGlobArgs = { pattern: string } & SmartGlobOptions;
type SmartGrepArgs = { pattern: string } & SmartGrepOptions;

// Configuration constants
const COMPRESSION_CONFIG = {
  MIN_SIZE_THRESHOLD: 500, // bytes - minimum size before attempting compression
} as const;

// Initialize core modules
const cache = new CacheEngine();
const tokenCounter = new TokenCounter();
const compression = new CompressionEngine();
const metrics = new MetricsCollector();

/**
 * Helper function to cache uncompressed text
 * Used when compression is skipped (file too small or compression doesn't help)
 */
function cacheUncompressed(key: string, text: string, size: number): void {
  // Store uncompressed text with size=0 for compressedSize to indicate no compression
  cache.set(key, text, size, 0);
}

// Initialize advanced caching tools
const predictiveCache = getPredictiveCacheTool(cache, tokenCounter, metrics);
const cacheWarmup = getCacheWarmupTool(cache, tokenCounter, metrics);
// Code analysis tool instances
const smartAstGrep = getSmartAstGrepTool(cache, tokenCounter, metrics);
const cacheAnalytics = getCacheAnalyticsTool(cache, tokenCounter, metrics);
const cacheInvalidation = getCacheInvalidationTool(
  cache,
  tokenCounter,
  metrics
);
const cacheOptimizer = getCacheOptimizerTool(cache, tokenCounter, metrics);
const cachePartition = getCachePartitionTool(cache, tokenCounter, metrics);
const cacheReplication = getCacheReplicationTool(cache, tokenCounter, metrics);
const smartCache = getSmartCacheTool(cache, tokenCounter, metrics);

// Initialize API & Database tools
const smartSql = getSmartSql(cache, tokenCounter, metrics);
const smartSchema = getSmartSchema(cache, tokenCounter, metrics);
const smartApiFetch = getSmartApiFetch(cache, tokenCounter, metrics);
const smartCacheApi = getSmartCacheApi(cache, tokenCounter, metrics);
const smartDatabase = getSmartDatabase(cache, tokenCounter, metrics);
const smartGraphQL = getSmartGraphQL(cache, tokenCounter, metrics);
const smartMigration = getSmartMigration(cache, tokenCounter, metrics);
const smartOrm = getSmartOrm(cache, tokenCounter, metrics);
const smartRest = getSmartRest(cache, tokenCounter, metrics);
const smartWebSocket = getSmartWebSocket(cache, tokenCounter, metrics);

// Initialize monitoring tools
const alertManager = getAlertManager(cache, tokenCounter, metrics);
const metricCollectorTool = getMetricCollector(cache, tokenCounter, metrics);
const monitoringIntegration = getMonitoringIntegration(
  cache,
  tokenCounter,
  metrics
);
const customWidget = getCustomWidget(cache, tokenCounter, metrics);
const dataVisualizer = getDataVisualizer(cache, tokenCounter, metrics);
const healthMonitor = getHealthMonitor(cache, tokenCounter, metrics);
const logDashboard = getLogDashboard(cache, tokenCounter, metrics);

// Initialize Intelligence & AI tools
const knowledgeGraph = getKnowledgeGraphTool(cache, tokenCounter, metrics);
const sentimentAnalysis = getSentimentAnalysisTool(cache, tokenCounter, metrics);

// Initialize Build Systems tools
const smartProcesses = getSmartProcessesTool(cache, tokenCounter, metrics);
const smartNetwork = getSmartNetwork(cache);
const smartLogs = getSmartLogs(cache);
const smartLint = getSmartLintTool(cache, tokenCounter, metrics);
const smartInstall = getSmartInstall(cache);
const smartDocker = getSmartDocker(cache);
const smartBuild = getSmartBuildTool(cache, tokenCounter, metrics);
const smartSystemMetrics = getSmartSystemMetrics(cache);
const smartTest = getSmartTestTool(cache, tokenCounter, metrics);
const smartTypeCheck = getSmartTypeCheckTool(cache, tokenCounter, metrics);

// Initialize System Operations tools
const smartCron = getSmartCron(cache, tokenCounter, metrics);
const smartUser = getSmartUser(cache, tokenCounter, metrics);

const smartDiff = getSmartDiffTool(cache, tokenCounter, metrics);
const smartBranch = getSmartBranchTool(cache, tokenCounter, metrics);
const smartMerge = getSmartMergeTool(cache, tokenCounter, metrics);
const smartStatus = getSmartStatusTool(cache, tokenCounter, metrics);
const smartLog = getSmartLogTool(cache, tokenCounter, metrics);
const smartRead = getSmartReadTool(cache, tokenCounter, metrics);
const smartWrite = getSmartWriteTool(cache, tokenCounter, metrics);
const smartEdit = getSmartEditTool(cache, tokenCounter, metrics);
const smartGlob = getSmartGlobTool(cache, tokenCounter, metrics);
const smartGrep = getSmartGrepTool(cache, tokenCounter, metrics);

// Create MCP server
const server = new Server(
  {
    name: 'token-optimizer-mcp',
    version: '0.2.0',
  },
  {
    capabilities: {
      tools: {},
    },
  }
);

// Define tools
server.setRequestHandler(ListToolsRequestSchema, async () => {
  return {
    tools: [
      {
        name: 'optimize_text',
        description:
          'Compress and cache text to reduce token usage. Returns compressed version and saves to cache for future use.',
        inputSchema: {
          type: 'object',
          properties: {
            text: {
              type: 'string',
              description: 'Text to optimize',
            },
            key: {
              type: 'string',
              description: 'Cache key for storing the optimized text',
            },
            quality: {
              type: 'number',
              description: 'Compression quality (0-11, default 11)',
              minimum: 0,
              maximum: 11,
            },
          },
          required: ['text', 'key'],
        },
      },
      {
        name: 'get_cached',
        description:
          'Retrieve previously cached and optimized text. Returns the original text if found in cache.',
        inputSchema: {
          type: 'object',
          properties: {
            key: {
              type: 'string',
              description: 'Cache key to retrieve',
            },
          },
          required: ['key'],
        },
      },
      {
        name: 'count_tokens',
        description:
          'Count tokens in text using tiktoken. Useful for understanding token usage before and after optimization.',
        inputSchema: {
          type: 'object',
          properties: {
            text: {
              type: 'string',
              description: 'Text to count tokens for',
            },
          },
          required: ['text'],
        },
      },
      {
        name: 'compress_text',
        description:
          'Compress text using Brotli compression. Returns compressed text as base64 string.',
        inputSchema: {
          type: 'object',
          properties: {
            text: {
              type: 'string',
              description: 'Text to compress',
            },
            quality: {
              type: 'number',
              description: 'Compression quality (0-11, default 11)',
              minimum: 0,
              maximum: 11,
            },
          },
          required: ['text'],
        },
      },
      {
        name: 'decompress_text',
        description: 'Decompress base64-encoded Brotli-compressed text.',
        inputSchema: {
          type: 'object',
          properties: {
            compressed: {
              type: 'string',
              description: 'Base64-encoded compressed text',
            },
          },
          required: ['compressed'],
        },
      },
      {
        name: 'get_cache_stats',
        description:
          'Get cache statistics including hit rate, compression ratio, and token savings.',
        inputSchema: {
          type: 'object',
          properties: {},
        },
      },
      {
        name: 'clear_cache',
        description: 'Clear all cached data. Use with caution.',
        inputSchema: {
          type: 'object',
          properties: {
            confirm: {
              type: 'boolean',
              description: 'Must be true to confirm cache clearing',
            },
          },
          required: ['confirm'],
        },
      },
      {
        name: 'analyze_optimization',
        description:
          'Analyze text and provide recommendations for optimization including compression benefits and token savings.',
        inputSchema: {
          type: 'object',
          properties: {
            text: {
              type: 'string',
              description: 'Text to analyze',
            },
          },
          required: ['text'],
        },
      },
      {
        name: 'get_session_stats',
        description:
          'Get comprehensive statistics from the PowerShell wrapper session tracker including system reminders, tool operations, and total tokens with accurate tiktoken-based counting.',
        inputSchema: {
          type: 'object',
          properties: {
            sessionId: {
              type: 'string',
              description:
                'Optional session ID to query. If not provided, uses current session.',
            },
          },
        },
      },
      {
        name: 'optimize_session',
        description:
          'Analyzes operations in the current session from the operations CSV, identifies large text blocks from file-based tools (Read, Write, Edit), compresses them, and stores them in the cache to reduce future token usage. Returns a summary of the optimization.',
        inputSchema: {
          type: 'object',
          properties: {
            sessionId: {
              type: 'string',
              description:
                'Optional session ID to optimize. If not provided, uses the current active session.',
            },
            min_token_threshold: {
              type: 'number',
              description:
                'Minimum token count for a file operation to be considered for compression. Defaults to 30.',
            },
          },
        },
      },
      // NOTE: 'lookup_cache' tool never existed in master branch - this is NOT a breaking change
      // This tool (analyze_project_tokens) is a new addition to the MCP server
      {
        name: 'analyze_project_tokens',
        description:
          'Analyze token usage and estimate costs across multiple sessions within a project. Aggregates data from all operations-*.csv files, provides project-level statistics, identifies top contributing sessions and tools, and estimates monetary costs based on token usage.',
        inputSchema: {
          type: 'object',
          properties: {
            projectPath: {
              type: 'string',
              description:
                'Path to the project directory. If not provided, uses the hooks data directory.',
            },
            startDate: {
              type: 'string',
              format: 'date',
              pattern: '^\\d{4}-\\d{2}-\\d{2}$',
              description: 'Optional start date filter (YYYY-MM-DD format).',
            },
            endDate: {
              type: 'string',
              pattern: '^\\d{4}-\\d{2}-\\d{2}$',
              description: 'Optional end date filter (YYYY-MM-DD format).',
            },
            costPerMillionTokens: {
              type: 'number',
              description:
                'Cost per million tokens in USD. Defaults to 30 (GPT-4 Turbo pricing).',
              default: 30,
              minimum: 0,
              exclusiveMinimum: 0,
            },
          },
        },
      },
      PREDICTIVE_CACHE_TOOL_DEFINITION,
      CACHE_WARMUP_TOOL_DEFINITION,
      // Code analysis tools
      SMART_AST_GREP_TOOL_DEFINITION,
      CACHE_ANALYTICS_TOOL_DEFINITION,
      CACHE_BENCHMARK_TOOL_DEFINITION,
      CACHE_COMPRESSION_TOOL_DEFINITION,
      CACHE_INVALIDATION_TOOL_DEFINITION,
      CACHE_OPTIMIZER_TOOL_DEFINITION,
      CACHE_PARTITION_TOOL_DEFINITION,
      CACHE_REPLICATION_TOOL_DEFINITION,
      SMART_CACHE_TOOL_DEFINITION,
      // API & Database tools
      SMART_SQL_TOOL_DEFINITION,
      SMART_SCHEMA_TOOL_DEFINITION,
      SMART_API_FETCH_TOOL_DEFINITION,
      SMART_CACHE_API_TOOL_DEFINITION,
      SMART_DATABASE_TOOL_DEFINITION,
      SMART_GRAPHQL_TOOL_DEFINITION,
      SMART_MIGRATION_TOOL_DEFINITION,
      SMART_ORM_TOOL_DEFINITION,
      SMART_REST_TOOL_DEFINITION,
      SMART_WEBSOCKET_TOOL_DEFINITION,
      // Dashboard & Monitoring tools
      ALERT_MANAGER_TOOL_DEFINITION,
      METRIC_COLLECTOR_TOOL_DEFINITION,
      MONITORING_INTEGRATION_TOOL_DEFINITION,
<<<<<<< HEAD
      CUSTOM_WIDGET_TOOL_DEFINITION,
      DATA_VISUALIZER_TOOL_DEFINITION,
      HEALTH_MONITOR_TOOL_DEFINITION,
      LOG_DASHBOARD_TOOL_DEFINITION,
=======
      // Intelligence & AI tools
      KNOWLEDGE_GRAPH_TOOL_DEFINITION,
      SENTIMENT_ANALYSIS_TOOL_DEFINITION,
>>>>>>> add97552
      // Build Systems tools
      SMART_PROCESSES_TOOL_DEFINITION,
      SMART_NETWORK_TOOL_DEFINITION,
      SMART_LOGS_TOOL_DEFINITION,
      SMART_LINT_TOOL_DEFINITION,
      SMART_INSTALL_TOOL_DEFINITION,
      SMART_DOCKER_TOOL_DEFINITION,
      SMART_BUILD_TOOL_DEFINITION,
      SMART_SYSTEM_METRICS_TOOL_DEFINITION,
      SMART_TEST_TOOL_DEFINITION,
      SMART_TYPECHECK_TOOL_DEFINITION,
      // System Operations tools
      SMART_CRON_TOOL_DEFINITION,
      SMART_USER_TOOL_DEFINITION,
      // File operations tools

      SMART_DIFF_TOOL_DEFINITION,
      SMART_BRANCH_TOOL_DEFINITION,
      SMART_MERGE_TOOL_DEFINITION,
      SMART_STATUS_TOOL_DEFINITION,
      SMART_LOG_TOOL_DEFINITION,
      SMART_READ_TOOL_DEFINITION,
      SMART_WRITE_TOOL_DEFINITION,
      SMART_EDIT_TOOL_DEFINITION,
      SMART_GLOB_TOOL_DEFINITION,
      SMART_GREP_TOOL_DEFINITION,
    ],
  };
});

// Handle tool calls
server.setRequestHandler(CallToolRequestSchema, async (request) => {
  const { name, arguments: args } = request.params;

  try {
    switch (name) {
      case 'optimize_text': {
        const { text, key, quality } = args as {
          text: string;
          key: string;
          quality?: number;
        };

        // Count original tokens
        const originalCount = tokenCounter.count(text);
        const originalSize = Buffer.byteLength(text, 'utf8');

        // Minimum size threshold: don't compress small files
        if (originalSize < COMPRESSION_CONFIG.MIN_SIZE_THRESHOLD) {
          // Cache uncompressed for small files
          cacheUncompressed(key, text, originalSize);

          return {
            content: [
              {
                type: 'text',
                text: JSON.stringify(
                  {
                    success: true,
                    key,
                    originalTokens: originalCount.tokens,
                    compressedTokens: originalCount.tokens,
                    tokensSaved: 0,
                    percentSaved: 0,
                    originalSize,
                    compressedSize: originalSize,
                    cached: true,
                    compressionSkipped: true,
                    reason: `File too small (${originalSize} bytes < ${COMPRESSION_CONFIG.MIN_SIZE_THRESHOLD} bytes threshold)`,
                  },
                  null,
                  2
                ),
              },
            ],
          };
        }

        // Compress text
        const compressionResult = compression.compressToBase64(text, {
          quality,
        });

        // Count compressed tokens
        const compressedCount = tokenCounter.count(
          compressionResult.compressed
        );

        // Check if compression actually reduces tokens
        if (compressedCount.tokens >= originalCount.tokens) {
          // Compression doesn't help with tokens, cache uncompressed
          cacheUncompressed(key, text, originalSize);

          return {
            content: [
              {
                type: 'text',
                text: JSON.stringify(
                  {
                    success: true,
                    key,
                    originalTokens: originalCount.tokens,
                    compressedTokens: originalCount.tokens,
                    tokensSaved: 0,
                    percentSaved: 0,
                    originalSize,
                    compressedSize: originalSize,
                    cached: true,
                    compressionSkipped: true,
                    reason: `Compression would increase tokens (${originalCount.tokens} → ${compressedCount.tokens})`,
                  },
                  null,
                  2
                ),
              },
            ],
          };
        }

        // Compression helps! Cache the compressed version
        cache.set(
          key,
          compressionResult.compressed,
          compressionResult.compressedSize,
          compressionResult.originalSize
        );

        return {
          content: [
            {
              type: 'text',
              text: JSON.stringify(
                {
                  success: true,
                  key,
                  originalTokens: originalCount.tokens,
                  compressedTokens: compressedCount.tokens,
                  tokensSaved: originalCount.tokens - compressedCount.tokens,
                  percentSaved: compressionResult.percentSaved,
                  originalSize: compressionResult.originalSize,
                  compressedSize: compressionResult.compressedSize,
                  cached: true,
                  compressionUsed: true,
                },
                null,
                2
              ),
            },
          ],
        };
      }

      case 'get_cached': {
        const { key } = args as { key: string };

        const cachedEntry = cache.getWithMetadata(key);
        if (!cachedEntry) {
          return {
            content: [
              {
                type: 'text',
                text: JSON.stringify({
                  success: false,
                  error: 'Cache miss - key not found',
                  key,
                }),
              },
            ],
          };
        }

        let text: string;
        // Check if the item was stored uncompressed (indicated by compressedSize === 0)
        if (cachedEntry.compressedSize === 0) {
          text = cachedEntry.content;
        } else {
          // Otherwise, it was compressed, so decompress it
          text = compression.decompressFromBase64(cachedEntry.content);
        }

        return {
          content: [
            {
              type: 'text',
              text: JSON.stringify({
                success: true,
                key,
                text,
                fromCache: true,
              }),
            },
          ],
        };
      }

      case 'count_tokens': {
        const { text } = args as { text: string };
        const result = tokenCounter.count(text);

        return {
          content: [
            {
              type: 'text',
              text: JSON.stringify(result, null, 2),
            },
          ],
        };
      }

      case 'compress_text': {
        const { text, quality } = args as { text: string; quality?: number };
        const result = compression.compressToBase64(text, { quality });

        return {
          content: [
            {
              type: 'text',
              text: JSON.stringify(result, null, 2),
            },
          ],
        };
      }

      case 'decompress_text': {
        const { compressed } = args as { compressed: string };
        const text = compression.decompressFromBase64(compressed);

        return {
          content: [
            {
              type: 'text',
              text: JSON.stringify({ text }, null, 2),
            },
          ],
        };
      }

      case 'get_cache_stats': {
        const stats = cache.getStats();

        return {
          content: [
            {
              type: 'text',
              text: JSON.stringify(stats, null, 2),
            },
          ],
        };
      }

      case 'clear_cache': {
        const { confirm } = args as { confirm: boolean };

        if (!confirm) {
          return {
            content: [
              {
                type: 'text',
                text: JSON.stringify({
                  success: false,
                  error: 'Must set confirm=true to clear cache',
                }),
              },
            ],
          };
        }

        cache.clear();

        return {
          content: [
            {
              type: 'text',
              text: JSON.stringify({
                success: true,
                message: 'Cache cleared successfully',
              }),
            },
          ],
        };
      }

      case 'analyze_optimization': {
        const { text } = args as { text: string };

        // Get token count
        const tokenResult = tokenCounter.count(text);

        // Get compression stats
        const compStats = compression.getCompressionStats(text);

        // Estimate potential savings
        const compressedTokens = tokenCounter.count(
          compression.compressToBase64(text).compressed
        );

        return {
          content: [
            {
              type: 'text',
              text: JSON.stringify(
                {
                  tokens: {
                    current: tokenResult.tokens,
                    afterCompression: compressedTokens.tokens,
                    saved: tokenResult.tokens - compressedTokens.tokens,
                    percentSaved:
                      ((tokenResult.tokens - compressedTokens.tokens) /
                        tokenResult.tokens) *
                      100,
                  },
                  size: {
                    current: compStats.uncompressed,
                    compressed: compStats.compressed,
                    ratio: compStats.ratio,
                    percentSaved: compStats.percentSaved,
                  },
                  recommendations: {
                    shouldCompress: compStats.recommended,
                    reason: compStats.recommended
                      ? 'Compression will provide significant token savings'
                      : 'Text is too small or compression benefit is minimal',
                  },
                },
                null,
                2
              ),
            },
          ],
        };
      }

      case 'get_session_stats': {
        const { sessionId } = args as { sessionId?: string };

        try {
          // Path to hooks data directory
          const hooksDataPath = path.join(
            os.homedir(),
            '.claude-global',
            'hooks',
            'data'
          );

          // Read current session file
          const sessionFilePath = path.join(
            hooksDataPath,
            'current-session.txt'
          );

          if (!fs.existsSync(sessionFilePath)) {
            return {
              content: [
                {
                  type: 'text',
                  text: JSON.stringify({
                    success: false,
                    error: 'No active session found',
                    sessionFilePath,
                  }),
                },
              ],
            };
          }

          // Strip BOM and parse JSON
          const sessionContent = fs
            .readFileSync(sessionFilePath, 'utf-8')
            .replace(/^\uFEFF/, '');
          const sessionData = JSON.parse(sessionContent);

          const targetSessionId = sessionId || sessionData.sessionId;

          // Read JSONL log
          const jsonlFilePath = path.join(
            hooksDataPath,
            `session-log-${targetSessionId}.jsonl`
          );

          // Error handling: Throw to let MCP wrap errors consistently
          if (!fs.existsSync(jsonlFilePath)) {
            throw new Error(
              `JSONL log not found for session ${targetSessionId}`
            );
          }

          // Parse JSONL using shared utility (now async with streaming)
          const { operations, toolTokens, systemReminderTokens } =
            await parseSessionLog(jsonlFilePath);

          // Calculate statistics
          const totalTokens = systemReminderTokens + toolTokens;
          const systemReminderPercent =
            totalTokens > 0 ? (systemReminderTokens / totalTokens) * 100 : 0;
          const toolPercent =
            totalTokens > 0 ? (toolTokens / totalTokens) * 100 : 0;

          // Group operations by tool
          const toolBreakdown: Record<
            string,
            { count: number; tokens: number }
          > = {};
          for (const op of operations) {
            if (op.toolName === 'SYSTEM_REMINDERS') continue;

            if (!toolBreakdown[op.toolName]) {
              toolBreakdown[op.toolName] = { count: 0, tokens: 0 };
            }
            toolBreakdown[op.toolName].count++;
            toolBreakdown[op.toolName].tokens += op.tokens;
          }

          return {
            content: [
              {
                type: 'text',
                text: JSON.stringify(
                  {
                    success: true,
                    sessionId: targetSessionId,
                    sessionInfo: {
                      startTime: sessionData.startTime,
                      lastActivity: sessionData.lastActivity,
                      totalOperations: sessionData.totalOperations,
                    },
                    tokens: {
                      total: totalTokens,
                      systemReminders: systemReminderTokens,
                      tools: toolTokens,
                      breakdown: {
                        systemReminders: {
                          tokens: systemReminderTokens,
                          percent: systemReminderPercent,
                        },
                        tools: {
                          tokens: toolTokens,
                          percent: toolPercent,
                        },
                      },
                    },
                    operations: {
                      total: operations.length,
                      byTool: toolBreakdown,
                    },
                    tracking: {
                      method: 'tiktoken-based (accurate)',
                      note: 'System reminders tracked with tiktoken via Node.js helper, tool costs use fixed estimates',
                    },
                  },
                  null,
                  2
                ),
              },
            ],
          };
        } catch (error) {
          return {
            content: [
              {
                type: 'text',
                text: JSON.stringify({
                  success: false,
                  error: error instanceof Error ? error.message : String(error),
                }),
              },
            ],
            isError: true,
          };
        }
      }

      case 'optimize_session': {
        const { sessionId, min_token_threshold = 30 } = args as {
          sessionId?: string;
          min_token_threshold?: number;
        };

        try {
          // --- 1. Identify Target Session ---
          const hooksDataPath = path.join(
            os.homedir(),
            '.claude-global',
            'hooks',
            'data'
          );
          let targetSessionId = sessionId;

          if (!targetSessionId) {
            const sessionFilePath = path.join(
              hooksDataPath,
              'current-session.txt'
            );
            if (!fs.existsSync(sessionFilePath)) {
              throw new Error('No active session found to optimize.');
            }
            // Strip BOM and parse JSON
            const sessionContent = fs
              .readFileSync(sessionFilePath, 'utf-8')
              .replace(/^\uFEFF/, '');
            const sessionData = JSON.parse(sessionContent);
            targetSessionId = sessionData.sessionId;
          }

          // --- 2. Read Operations CSV ---
          const csvFilePath = path.join(
            hooksDataPath,
            `operations-${targetSessionId}.csv`
          );
          if (!fs.existsSync(csvFilePath)) {
            throw new Error(
              `Operations file not found for session ${targetSessionId}`
            );
          }

          const csvContent = fs.readFileSync(csvFilePath, 'utf-8');
          const lines = csvContent.trim().split('\n');

          // --- 3. Filter and Process Operations ---
          let originalTokens = 0;
          let compressedTokens = 0;
          let operationsCompressed = 0;
          const fileOpsToCompress = new Set<string>();

          // DEBUG: Track filtering and security logic
          const debugInfo = {
            totalLines: lines.length,
            securityRejected: 0,
          };

          const fileToolNames = ['Read', 'Write', 'Edit'];

          // SECURITY: Define secure base directory for file access
          // Resolve to absolute path to prevent bypasses
          const secureBaseDir = path.resolve(os.homedir());

          for (const line of lines) {
            if (!line.trim()) continue;
            const parts = line.split(',');
            if (parts.length < 4) continue;

            const toolName = parts[1];
            const tokens = parseInt(parts[2], 10) || 0;
            let metadata = parts[3] || '';

            // Strip surrounding quotes from file path
            metadata = metadata.trim().replace(/^"(.*)"$/, '$1');

            if (
              fileToolNames.includes(toolName) &&
              tokens > min_token_threshold &&
              metadata
            ) {
              // SECURITY FIX: Validate file path to prevent path traversal
              // Resolve the file path to absolute path
              const resolvedFilePath = path.resolve(metadata);

              // Check if the resolved path is within the secure base directory
              if (!resolvedFilePath.startsWith(secureBaseDir)) {
                // Log security event for rejected access attempt
                console.error(
                  `[SECURITY] Path traversal attempt detected and blocked: ${metadata}`
                );
                console.error(`[SECURITY] Resolved path: ${resolvedFilePath}`);
                console.error(
                  `[SECURITY] Secure base directory: ${secureBaseDir}`
                );
                debugInfo.securityRejected++;
                continue;
              }

              fileOpsToCompress.add(resolvedFilePath);
            }
          }

          // --- 4. Batch Compress and Cache ---
          for (const filePath of fileOpsToCompress) {
            // Additional security check before file access
            const resolvedPath = path.resolve(filePath);
            if (!resolvedPath.startsWith(secureBaseDir)) {
              console.error(
                `[SECURITY] Path traversal attempt in compression stage blocked: ${filePath}`
              );
              debugInfo.securityRejected++;
              continue;
            }

            if (!fs.existsSync(filePath)) continue;

            const fileContent = fs.readFileSync(filePath, 'utf-8');
            if (!fileContent) continue;

            const originalCount = tokenCounter.count(fileContent);
            originalTokens += originalCount.tokens;

            const compressionResult = compression.compressToBase64(fileContent);
            cache.set(
              filePath,
              compressionResult.compressed,
              compressionResult.compressedSize,
              compressionResult.originalSize
            );

            const compressedCount = tokenCounter.count(
              compressionResult.compressed
            );
            compressedTokens += compressedCount.tokens;
            operationsCompressed++;
          }

          // --- 5. Return Summary with Debug Info ---
          const tokensSaved = originalTokens - compressedTokens;
          const percentSaved =
            originalTokens > 0 ? (tokensSaved / originalTokens) * 100 : 0;

          return {
            content: [
              {
                type: 'text',
                text: JSON.stringify(
                  {
                    success: true,
                    sessionId: targetSessionId,
                    operationsAnalyzed: lines.length,
                    operationsCompressed,
                    tokens: {
                      before: originalTokens,
                      after: compressedTokens,
                      saved: tokensSaved,
                      percentSaved: percentSaved,
                    },
                    security: {
                      pathsRejected: debugInfo.securityRejected,
                      secureBaseDir: secureBaseDir,
                    },
                  },
                  null,
                  2
                ),
              },
            ],
          };
        } catch (error) {
          return {
            content: [
              {
                type: 'text',
                text: JSON.stringify({
                  success: false,
                  error: error instanceof Error ? error.message : String(error),
                }),
              },
            ],
            isError: true,
          };
        }
      }

      case 'analyze_project_tokens': {
        const { projectPath, startDate, endDate, costPerMillionTokens } =
          args as {
            projectPath?: string;
            startDate?: string;
            endDate?: string;
            costPerMillionTokens?: number;
          };

        try {
          // Validate costPerMillionTokens input
          const validatedCost =
            costPerMillionTokens != null &&
            Number.isFinite(costPerMillionTokens) &&
            costPerMillionTokens >= 0
              ? costPerMillionTokens
              : undefined;

          // Use provided path or default to global hooks directory
          const targetPath = projectPath ?? os.homedir();

          const result = await analyzeProjectTokens({
            projectPath: targetPath,
            startDate,
            endDate,
            costPerMillionTokens: validatedCost,
          });

          // Generate token-optimized summary
          const summary = {
            success: true,
            projectPath: result.projectPath,
            analysisTimestamp: result.analysisTimestamp,
            dateRange: result.dateRange,
            summary: result.summary,
            topContributingSessions: result.topContributingSessions
              .slice(0, 5)
              .map((s) => ({
                sessionId: s.sessionId,
                totalTokens: s.totalTokens,
                duration: s.duration,
                topTool: s.topTools[0]?.toolName || 'N/A',
              })),
            topTools: result.topTools.slice(0, 10).map((t) => ({
              toolName: t.toolName,
              totalTokens: t.totalTokens,
              sessionCount: t.sessionCount,
            })),
            serverBreakdown: result.serverBreakdown,
            costEstimation: result.costEstimation,
            recommendations: result.recommendations,
          };

          return {
            content: [
              {
                type: 'text',
                text: JSON.stringify(summary),
              },
            ],
          };
        } catch (error) {
          return {
            content: [
              {
                type: 'text',
                text: JSON.stringify({
                  success: false,
                  error: error instanceof Error ? error.message : String(error),
                }),
              },
            ],
            isError: true,
          };
        }
      }

      case 'predictive_cache': {
        const options = args as any;
        const result = await predictiveCache.run(options);

        return {
          content: [
            {
              type: 'text',
              text: JSON.stringify(result, null, 2),
            },
          ],
        };
      }

      case 'cache_warmup': {
        const options = args as any;
        const result = await cacheWarmup.run(options);

        return {
          content: [
            {
              type: 'text',
              text: JSON.stringify(result, null, 2),
            },
          ],
        };
      }

      // Code analysis tools
      case 'smart_ast_grep': {
        const options = args as any;
        const result = await smartAstGrep.grep(options.pattern, options);
        return {
          content: [
            {
              type: 'text',
              text: JSON.stringify(result, null, 2),
            },
          ],
        };
      }

      case 'cache_analytics': {
        const options = args as any;
        const result = await cacheAnalytics.run(options);

        return {
          content: [
            {
              type: 'text',
              text: JSON.stringify(result, null, 2),
            },
          ],
        };
      }

      case 'cache_benchmark': {
        const options = args as any;
        const result = await runCacheBenchmark(
          options,
          cache,
          tokenCounter,
          metrics
        );

        return {
          content: [
            {
              type: 'text',
              text: JSON.stringify(result, null, 2),
            },
          ],
        };
      }

      case 'cache_compression': {
        const options = args as any;
        const result = await runCacheCompression(options);

        return {
          content: [
            {
              type: 'text',
              text: JSON.stringify(result, null, 2),
            },
          ],
        };
      }

      case 'cache_invalidation': {
        const options = args as any;
        const result = await cacheInvalidation.run(options);

        return {
          content: [
            {
              type: 'text',
              text: JSON.stringify(result, null, 2),
            },
          ],
        };
      }

      case 'cache_optimizer': {
        const options = args as any;
        const result = await cacheOptimizer.run(options);

        return {
          content: [
            {
              type: 'text',
              text: JSON.stringify(result, null, 2),
            },
          ],
        };
      }

      case 'cache_partition': {
        const options = args as any;
        const result = await cachePartition.run(options);

        return {
          content: [
            {
              type: 'text',
              text: JSON.stringify(result, null, 2),
            },
          ],
        };
      }

      case 'cache_replication': {
        const options = args as any;
        const result = await cacheReplication.run(options);

        return {
          content: [
            {
              type: 'text',
              text: JSON.stringify(result, null, 2),
            },
          ],
        };
      }

      case 'smart_cache': {
        const options = args as any;
        const result = await smartCache.run(options);

        return {
          content: [
            {
              type: 'text',
              text: JSON.stringify(result, null, 2),
            },
          ],
        };
      }

      case 'smart_sql': {
        const options = args as any;
        const result = await smartSql.run(options);

        return {
          content: [
            {
              type: 'text',
              text: JSON.stringify(result, null, 2),
            },
          ],
        };
      }

      case 'smart_schema': {
        const options = args as any;
        const result = await smartSchema.run(options);

        return {
          content: [
            {
              type: 'text',
              text: JSON.stringify(result, null, 2),
            },
          ],
        };
      }

      case 'smart_api_fetch': {
        const options = args as any;
        const result = await smartApiFetch.run(options);

        return {
          content: [
            {
              type: 'text',
              text: JSON.stringify(result, null, 2),
            },
          ],
        };
      }

      case 'smart_cache_api': {
        const options = args as any;
        const result = await smartCacheApi.run(options);

        return {
          content: [
            {
              type: 'text',
              text: JSON.stringify(result, null, 2),
            },
          ],
        };
      }

      case 'smart_database': {
        const options = args as any;
        const result = await smartDatabase.run(options);

        return {
          content: [
            {
              type: 'text',
              text: JSON.stringify(result, null, 2),
            },
          ],
        };
      }

      case 'smart_graphql': {
        const options = args as any;
        const result = await smartGraphQL.run(options);

        return {
          content: [
            {
              type: 'text',
              text: JSON.stringify(result, null, 2),
            },
          ],
        };
      }

      case 'smart_migration': {
        const options = args as any;
        const result = await smartMigration.run(options);

        return {
          content: [
            {
              type: 'text',
              text: JSON.stringify(result, null, 2),
            },
          ],
        };
      }

      case 'smart_orm': {
        const options = args as any;
        const result = await smartOrm.run(options);

        return {
          content: [
            {
              type: 'text',
              text: JSON.stringify(result, null, 2),
            },
          ],
        };
      }

      case 'smart_rest': {
        const options = args as any;
        const result = await smartRest.run(options);

        return {
          content: [
            {
              type: 'text',
              text: JSON.stringify(result, null, 2),
            },
          ],
        };
      }

      case 'smart_websocket': {
        const options = args as any;
        const result = await smartWebSocket.run(options);

        return {
          content: [
            {
              type: 'text',
              text: JSON.stringify(result, null, 2),
            },
          ],
        };
      }

      case 'smart_processes': {
        const options = args as any;
        const result = await smartProcesses.run(options);
        return {
          content: [
            {
              type: 'text',
              text: JSON.stringify(result, null, 2),
            },
          ],
        };
      }

      case 'smart_network': {
        const options = args as any;
        const result = await smartNetwork.run(options);
        return {
          content: [
            {
              type: 'text',
              text: JSON.stringify(result, null, 2),
            },
          ],
        };
      }

      case 'smart_logs': {
        const options = args as any;
        const result = await smartLogs.run(options);
        return {
          content: [
            {
              type: 'text',
              text: JSON.stringify(result, null, 2),
            },
          ],
        };
      }

      case 'smart_lint': {
        const options = args as any;
        const result = await smartLint.run(options);
        return {
          content: [
            {
              type: 'text',
              text: JSON.stringify(result, null, 2),
            },
          ],
        };
      }

      case 'smart_install': {
        const options = args as any;
        const result = await smartInstall.run(options);
        return {
          content: [
            {
              type: 'text',
              text: JSON.stringify(result, null, 2),
            },
          ],
        };
      }

      case 'smart_docker': {
        const options = args as any;
        const result = await smartDocker.run(options);
        return {
          content: [
            {
              type: 'text',
              text: JSON.stringify(result, null, 2),
            },
          ],
        };
      }

      case 'smart_build': {
        const options = args as any;
        const result = await smartBuild.run(options);
        return {
          content: [
            {
              type: 'text',
              text: JSON.stringify(result, null, 2),
            },
          ],
        };
      }

      case 'smart_system_metrics': {
        const options = args as any;
        const result = await smartSystemMetrics.run(options);
        return {
          content: [
            {
              type: 'text',
              text: JSON.stringify(result, null, 2),
            },
          ],
        };
      }

      case 'smart_test': {
        const options = args as any;
        const result = await smartTest.run(options);
        return {
          content: [
            {
              type: 'text',
              text: JSON.stringify(result, null, 2),
            },
          ],
        };
      }

      case 'smart_typecheck': {
        const options = args as any;
        const result = await smartTypeCheck.run(options);
        return {
          content: [
            {
              type: 'text',
              text: JSON.stringify(result, null, 2),
            },
          ],
        };
      }

      case 'smart_cron': {
        const options = args as any;
        const result = await smartCron.run(options);
        return {
          content: [
            {
              type: 'text',
              text: JSON.stringify(result, null, 2),
            },
          ],
        };
      }

      case 'smart_user': {
        const options = args as any;
        const result = await smartUser.run(options);
        return {
          content: [
            {
              type: 'text',
              text: JSON.stringify(result, null, 2),
            },
          ],
        };
      }

      case 'smart_diff': {
        const options = args as SmartDiffOptions;
        const result = await smartDiff.diff(options);

        return {
          content: [
            {
              type: 'text',
              text: JSON.stringify(result, null, 2),
            },
          ],
        };
      }

      case 'smart_branch': {
        const options = args as SmartBranchOptions;
        const result = await smartBranch.branch(options);
        return {
          content: [
            {
              type: 'text',
              text: JSON.stringify(result, null, 2),
            },
          ],
        };
      }

      case 'smart_merge': {
        const options = args as SmartMergeOptions;
        const result = await smartMerge.merge(options);
        return {
          content: [
            {
              type: 'text',
              text: JSON.stringify(result, null, 2),
            },
          ],
        };
      }

      case 'smart_status': {
        const options = args as SmartStatusOptions;
        const result = await smartStatus.status(options);
        return {
          content: [
            {
              type: 'text',
              text: JSON.stringify(result, null, 2),
            },
          ],
        };
      }

      case 'smart_log': {
        const options = args as SmartLogOptions;
        const result = await smartLog.log(options);
        return {
          content: [
            {
              type: 'text',
              text: JSON.stringify(result, null, 2),
            },
          ],
        };
      }

      case 'smart_read': {
        const { path: filePath, ...options } = args as unknown as SmartReadArgs;
        const result = await smartRead.read(filePath, options);
        return {
          content: [
            {
              type: 'text',
              text: JSON.stringify(result, null, 2),
            },
          ],
        };
      }

      case 'smart_write': {
        const {
          path: filePath,
          content,
          ...options
        } = args as unknown as SmartWriteArgs;
        const result = await smartWrite.write(filePath, content, options);
        return {
          content: [
            {
              type: 'text',
              text: JSON.stringify(result, null, 2),
            },
          ],
        };
      }

      case 'smart_edit': {
        const {
          path: filePath,
          operations,
          ...options
        } = args as unknown as SmartEditArgs;
        const result = await smartEdit.edit(filePath, operations, options);
        return {
          content: [
            {
              type: 'text',
              text: JSON.stringify(result, null, 2),
            },
          ],
        };
      }

      case 'smart_glob': {
        const { pattern, ...options } = args as unknown as SmartGlobArgs;
        const result = await smartGlob.glob(pattern, options);
        return {
          content: [
            {
              type: 'text',
              text: JSON.stringify(result, null, 2),
            },
          ],
        };
      }

      case 'smart_grep': {
        const { pattern, ...options } = args as unknown as SmartGrepArgs;
        const result = await smartGrep.grep(pattern, options);
        return {
          content: [
            {
              type: 'text',
              text: JSON.stringify(result, null, 2),
            },
          ],
        };
      }

      case 'alert_manager': {
        const options = args as any;
        const result = await alertManager.run(options);
        return {
          content: [
            {
              type: 'text',
              text: JSON.stringify(result, null, 2),
            },
          ],
        };
      }

      case 'metric_collector': {
        const options = args as any;
        const result = await metricCollectorTool.run(options);
        return {
          content: [
            {
              type: 'text',
              text: JSON.stringify(result, null, 2),
            },
          ],
        };
      }

      case 'monitoring_integration': {
        const options = args as any;
        const result = await monitoringIntegration.run(options);
        return {
          content: [
            {
              type: 'text',
              text: JSON.stringify(result, null, 2),
            },
          ],
        };
      }

<<<<<<< HEAD
      case 'custom_widget': {
        const options = args as any;
        const result = await customWidget.run(options);
=======
      case 'knowledge_graph': {
        const options = args as unknown as KnowledgeGraphOptions;
        const result = await knowledgeGraph.run(options);
>>>>>>> add97552
        return {
          content: [
            {
              type: 'text',
              text: JSON.stringify(result, null, 2),
            },
          ],
        };
      }

<<<<<<< HEAD
      case 'data_visualizer': {
        const options = args as any;
        const result = await dataVisualizer.run(options);
=======
      case 'sentiment_analysis': {
        const options = args as unknown as SentimentAnalysisOptions;
        const result = await sentimentAnalysis.run(options);
>>>>>>> add97552
        return {
          content: [
            {
              type: 'text',
              text: JSON.stringify(result, null, 2),
            },
          ],
        };
      }

<<<<<<< HEAD
      case 'health_monitor': {
        const options = args as any;
        const result = await healthMonitor.run(options);
        return {
          content: [
            {
              type: 'text',
              text: JSON.stringify(result, null, 2),
            },
          ],
        };
      }

      case 'log_dashboard': {
        const options = args as any;
        const result = await logDashboard.run(options);
        return {
          content: [
            {
              type: 'text',
              text: JSON.stringify(result, null, 2),
            },
          ],
        };
      }


=======
>>>>>>> add97552
      default:
        throw new Error(`Unknown tool: ${name}`);
    }
  } catch (error) {
    return {
      content: [
        {
          type: 'text',
          text: JSON.stringify({
            error: error instanceof Error ? error.message : String(error),
          }),
        },
      ],
      isError: true,
    };
  }
});

// Helper to run cleanup operations with error handling
function runCleanupOperations(operations: { fn: () => void; name: string }[]) {
  for (const op of operations) {
    try {
      op.fn();
    } catch (err) {
      console.error(`Error during cleanup (${op.name}):`, err);
    }
  }
}

// Shared cleanup function to avoid duplication between signal handlers
function cleanup() {
  runCleanupOperations([
    { fn: () => cache?.close(), name: 'closing cache' },
    { fn: () => tokenCounter?.free(), name: 'freeing tokenCounter' },
    // Note: predictiveCache and cacheWarmup do not implement dispose() methods
    // Removed dispose() calls to prevent runtime errors during cleanup
  ]);
}

// Start server
async function main() {
  const transport = new StdioServerTransport();
  await server.connect(transport);

  // Cleanup on exit - Note: the signal handlers use try-catch blocks
  // to ensure cleanup continues even if disposal fails
  process.on('SIGINT', () => {
    cleanup();
    process.exit(0);
  });

  process.on('SIGTERM', () => {
    cleanup();
    process.exit(0);
  });
}

main().catch((error) => {
  console.error('Server error:', error);
  process.exit(1);
});<|MERGE_RESOLUTION|>--- conflicted
+++ resolved
@@ -69,22 +69,6 @@
   getMonitoringIntegration,
   MONITORING_INTEGRATION_TOOL_DEFINITION,
 } from '../tools/dashboard-monitoring/monitoring-integration.js';
-import {
-  getCustomWidget,
-  CUSTOM_WIDGET_TOOL_DEFINITION,
-} from '../tools/dashboard-monitoring/custom-widget.js';
-import {
-  getDataVisualizer,
-  DATA_VISUALIZER_TOOL_DEFINITION,
-} from '../tools/dashboard-monitoring/data-visualizer.js';
-import {
-  getHealthMonitor,
-  HEALTH_MONITOR_TOOL_DEFINITION,
-} from '../tools/dashboard-monitoring/health-monitor.js';
-import {
-  getLogDashboard,
-  LOG_DASHBOARD_TOOL_DEFINITION,
-} from '../tools/dashboard-monitoring/log-dashboard.js';
 
 // Intelligence & AI tools
 import {
@@ -317,10 +301,6 @@
   tokenCounter,
   metrics
 );
-const customWidget = getCustomWidget(cache, tokenCounter, metrics);
-const dataVisualizer = getDataVisualizer(cache, tokenCounter, metrics);
-const healthMonitor = getHealthMonitor(cache, tokenCounter, metrics);
-const logDashboard = getLogDashboard(cache, tokenCounter, metrics);
 
 // Initialize Intelligence & AI tools
 const knowledgeGraph = getKnowledgeGraphTool(cache, tokenCounter, metrics);
@@ -596,16 +576,9 @@
       ALERT_MANAGER_TOOL_DEFINITION,
       METRIC_COLLECTOR_TOOL_DEFINITION,
       MONITORING_INTEGRATION_TOOL_DEFINITION,
-<<<<<<< HEAD
-      CUSTOM_WIDGET_TOOL_DEFINITION,
-      DATA_VISUALIZER_TOOL_DEFINITION,
-      HEALTH_MONITOR_TOOL_DEFINITION,
-      LOG_DASHBOARD_TOOL_DEFINITION,
-=======
       // Intelligence & AI tools
       KNOWLEDGE_GRAPH_TOOL_DEFINITION,
       SENTIMENT_ANALYSIS_TOOL_DEFINITION,
->>>>>>> add97552
       // Build Systems tools
       SMART_PROCESSES_TOOL_DEFINITION,
       SMART_NETWORK_TOOL_DEFINITION,
@@ -1973,74 +1946,32 @@
         };
       }
 
-<<<<<<< HEAD
-      case 'custom_widget': {
-        const options = args as any;
-        const result = await customWidget.run(options);
-=======
       case 'knowledge_graph': {
         const options = args as unknown as KnowledgeGraphOptions;
         const result = await knowledgeGraph.run(options);
->>>>>>> add97552
-        return {
-          content: [
-            {
-              type: 'text',
-              text: JSON.stringify(result, null, 2),
-            },
-          ],
-        };
-      }
-
-<<<<<<< HEAD
-      case 'data_visualizer': {
-        const options = args as any;
-        const result = await dataVisualizer.run(options);
-=======
+        return {
+          content: [
+            {
+              type: 'text',
+              text: JSON.stringify(result, null, 2),
+            },
+          ],
+        };
+      }
+
       case 'sentiment_analysis': {
         const options = args as unknown as SentimentAnalysisOptions;
         const result = await sentimentAnalysis.run(options);
->>>>>>> add97552
-        return {
-          content: [
-            {
-              type: 'text',
-              text: JSON.stringify(result, null, 2),
-            },
-          ],
-        };
-      }
-
-<<<<<<< HEAD
-      case 'health_monitor': {
-        const options = args as any;
-        const result = await healthMonitor.run(options);
-        return {
-          content: [
-            {
-              type: 'text',
-              text: JSON.stringify(result, null, 2),
-            },
-          ],
-        };
-      }
-
-      case 'log_dashboard': {
-        const options = args as any;
-        const result = await logDashboard.run(options);
-        return {
-          content: [
-            {
-              type: 'text',
-              text: JSON.stringify(result, null, 2),
-            },
-          ],
-        };
-      }
-
-
-=======
->>>>>>> add97552
+        return {
+          content: [
+            {
+              type: 'text',
+              text: JSON.stringify(result, null, 2),
+            },
+          ],
+        };
+      }
+
       default:
         throw new Error(`Unknown tool: ${name}`);
     }
