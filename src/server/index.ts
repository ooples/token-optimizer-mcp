--- conflicted
+++ resolved
@@ -10,7 +10,6 @@
 import { CacheEngine } from '../core/cache-engine.js';
 import { TokenCounter } from '../core/token-counter.js';
 import { CompressionEngine } from '../core/compression-engine.js';
-<<<<<<< HEAD
 import { analyzeProjectTokens } from '../analysis/project-analyzer.js';
 import { MetricsCollector } from '../core/metrics.js';
 import {
@@ -55,21 +54,64 @@
   getCacheReplicationTool,
   CACHE_REPLICATION_TOOL_DEFINITION,
 } from '../tools/advanced-caching/cache-replication.js';
-=======
->>>>>>> 093bdbfe
-import {
-  analyzeTokenUsage,
-  SessionAnalysisOptions,
-} from '../analysis/session-analyzer.js';
-import {
-  generateReport,
-  ReportFormat,
-  ReportOptions,
-} from '../analysis/report-generator.js';
-import { TurnData } from '../utils/thinking-mode.js';
-import fs from 'fs';
-import path from 'path';
-import os from 'os';
+import {
+  getSmartCacheTool,
+  SMART_CACHE_TOOL_DEFINITION,
+} from '../tools/advanced-caching/smart-cache.js';
+import {
+  getAlertManager,
+  ALERT_MANAGER_TOOL_DEFINITION,
+} from '../tools/dashboard-monitoring/alert-manager.js';
+import {
+  getMetricCollector,
+  METRIC_COLLECTOR_TOOL_DEFINITION,
+} from '../tools/dashboard-monitoring/metric-collector.js';
+import {
+  getMonitoringIntegration,
+  MONITORING_INTEGRATION_TOOL_DEFINITION,
+} from '../tools/dashboard-monitoring/monitoring-integration.js';
+
+// API & Database tools
+import {
+  getSmartSql,
+  SMART_SQL_TOOL_DEFINITION,
+} from '../tools/api-database/smart-sql.js';
+import {
+  getSmartSchema,
+  SMART_SCHEMA_TOOL_DEFINITION,
+} from '../tools/api-database/smart-schema.js';
+import {
+  getSmartApiFetch,
+  SMART_API_FETCH_TOOL_DEFINITION,
+} from '../tools/api-database/smart-api-fetch.js';
+import {
+  getSmartCacheApi,
+  SMART_CACHE_API_TOOL_DEFINITION,
+} from '../tools/api-database/smart-cache-api.js';
+import {
+  getSmartDatabase,
+  SMART_DATABASE_TOOL_DEFINITION,
+} from '../tools/api-database/smart-database.js';
+import {
+  getSmartGraphQL,
+  SMART_GRAPHQL_TOOL_DEFINITION,
+} from '../tools/api-database/smart-graphql.js';
+import {
+  getSmartMigration,
+  SMART_MIGRATION_TOOL_DEFINITION,
+} from '../tools/api-database/smart-migration.js';
+import {
+  getSmartOrm,
+  SMART_ORM_TOOL_DEFINITION,
+} from '../tools/api-database/smart-orm.js';
+import {
+  getSmartRest,
+  SMART_REST_TOOL_DEFINITION,
+} from '../tools/api-database/smart-rest.js';
+import {
+  getSmartWebSocket,
+  SMART_WEBSOCKET_TOOL_DEFINITION,
+} from '../tools/api-database/smart-websocket.js';
 
 // Build Systems tools
 import {
@@ -121,23 +163,51 @@
   getSmartUser,
   SMART_USER_TOOL_DEFINITION,
 } from '../tools/system-operations/smart-user.js';
-// Advanced Caching tools
-import {
-  getPredictiveCacheTool,
-  PREDICTIVE_CACHE_TOOL_DEFINITION,
-} from '../tools/advanced-caching/predictive-cache.js';
-import {
-  getCacheWarmupTool,
-  CACHE_WARMUP_TOOL_DEFINITION,
-} from '../tools/advanced-caching/cache-warmup.js';
-import { MetricsCollector } from '../core/metrics.js';
+
+// File operations tools
+import {
+  getSmartDiffTool,
+  SMART_DIFF_TOOL_DEFINITION,
+} from '../tools/file-operations/smart-diff.js';
+import {
+  getSmartBranchTool,
+  SMART_BRANCH_TOOL_DEFINITION,
+} from '../tools/file-operations/smart-branch.js';
+import {
+  getSmartMergeTool,
+  SMART_MERGE_TOOL_DEFINITION,
+} from '../tools/file-operations/smart-merge.js';
+import {
+  getSmartStatusTool,
+  SMART_STATUS_TOOL_DEFINITION,
+} from '../tools/file-operations/smart-status.js';
+import {
+  getSmartLogTool,
+  SMART_LOG_TOOL_DEFINITION,
+} from '../tools/file-operations/smart-log.js';
+import { parseSessionLog } from './session-log-parser.js';
+import fs from 'fs';
+import path from 'path';
+import os from 'os';
+
+// Type imports for file-operations tools
+import type { SmartDiffOptions } from '../tools/file-operations/smart-diff.js';
+import type { SmartBranchOptions } from '../tools/file-operations/smart-branch.js';
+import type { SmartMergeOptions } from '../tools/file-operations/smart-merge.js';
+import type { SmartStatusOptions } from '../tools/file-operations/smart-status.js';
+import type { SmartLogOptions } from '../tools/file-operations/smart-log.js';
+
+// Configuration constants
+const COMPRESSION_CONFIG = {
+  MIN_SIZE_THRESHOLD: 500, // bytes - minimum size before attempting compression
+} as const;
 
 // Initialize core modules
 const cache = new CacheEngine();
 const tokenCounter = new TokenCounter();
 const compression = new CompressionEngine();
-
-<<<<<<< HEAD
+const metrics = new MetricsCollector();
+
 /**
  * Helper function to cache uncompressed text
  * Used when compression is skipped (file too small or compression doesn't help)
@@ -183,10 +253,6 @@
   tokenCounter,
   metrics
 );
-=======
-// Initialize metrics
-const metrics = new MetricsCollector();
->>>>>>> 093bdbfe
 
 // Initialize Build Systems tools
 const smartProcesses = getSmartProcessesTool(cache, tokenCounter, metrics);
@@ -204,15 +270,17 @@
 const smartCron = getSmartCron(cache, tokenCounter, metrics);
 const smartUser = getSmartUser(cache, tokenCounter, metrics);
 
-// Initialize Advanced Caching tools
-const predictiveCacheTool = getPredictiveCacheTool(cache, tokenCounter, metrics);
-const cacheWarmupTool = getCacheWarmupTool(cache, tokenCounter, metrics);
+const smartDiff = getSmartDiffTool(cache, tokenCounter, metrics);
+const smartBranch = getSmartBranchTool(cache, tokenCounter, metrics);
+const smartMerge = getSmartMergeTool(cache, tokenCounter, metrics);
+const smartStatus = getSmartStatusTool(cache, tokenCounter, metrics);
+const smartLog = getSmartLogTool(cache, tokenCounter, metrics);
 
 // Create MCP server
 const server = new Server(
   {
     name: 'token-optimizer-mcp',
-    version: '0.1.0',
+    version: '0.2.0',
   },
   {
     capabilities: {
@@ -388,78 +456,44 @@
           },
         },
       },
+      // NOTE: 'lookup_cache' tool never existed in master branch - this is NOT a breaking change
+      // This tool (analyze_project_tokens) is a new addition to the MCP server
       {
-        name: 'generate_session_report',
+        name: 'analyze_project_tokens',
         description:
-          'Generate a comprehensive session report with token usage analysis, thinking mode detection, and visualizations. Supports HTML (with interactive charts), Markdown, and JSON formats.',
+          'Analyze token usage and estimate costs across multiple sessions within a project. Aggregates data from all operations-*.csv files, provides project-level statistics, identifies top contributing sessions and tools, and estimates monetary costs based on token usage.',
         inputSchema: {
           type: 'object',
           properties: {
-            sessionId: {
+            projectPath: {
               type: 'string',
               description:
-                'Optional session ID to analyze. If not provided, uses the current active session.',
-            },
-            format: {
+                'Path to the project directory. If not provided, uses the hooks data directory.',
+            },
+            startDate: {
               type: 'string',
-              enum: ['html', 'markdown', 'json'],
-              description: 'Output format for the report (default: html)',
-            },
-            outputPath: {
+              format: 'date',
+              pattern: '^\\d{4}-\\d{2}-\\d{2}$',
+              description: 'Optional start date filter (YYYY-MM-DD format).',
+            },
+            endDate: {
               type: 'string',
+              pattern: '^\\d{4}-\\d{2}-\\d{2}$',
+              description: 'Optional end date filter (YYYY-MM-DD format).',
+            },
+            costPerMillionTokens: {
+              type: 'number',
               description:
-                'Optional path to save the report. If not provided, returns the report content.',
+                'Cost per million tokens in USD. Defaults to 30 (GPT-4 Turbo pricing).',
+              default: 30,
+              minimum: 0,
+              exclusiveMinimum: 0,
             },
           },
         },
       },
-      {
-        name: 'analyze_token_usage',
-        description:
-          'Perform detailed analysis of token usage patterns including top consumers, trends over time, anomaly detection, and optimization recommendations.',
-        inputSchema: {
-          type: 'object',
-          properties: {
-            sessionId: {
-              type: 'string',
-              description:
-                'Optional session ID to analyze. If not provided, uses the current active session.',
-            },
-            groupBy: {
-              type: 'string',
-              enum: ['turn', 'tool', 'server', 'hour'],
-              description: 'How to group the analysis (default: turn)',
-            },
-            topN: {
-              type: 'number',
-              description: 'Number of top consumers to return (default: 10)',
-            },
-            anomalyThreshold: {
-              type: 'number',
-              description:
-                'Multiplier for detecting anomalies (default: 3x average)',
-            },
-          },
-        },
-      },
-      // Build Systems tools
-      SMART_PROCESSES_TOOL_DEFINITION,
-      SMART_NETWORK_TOOL_DEFINITION,
-      SMART_LOGS_TOOL_DEFINITION,
-      SMART_LINT_TOOL_DEFINITION,
-      SMART_INSTALL_TOOL_DEFINITION,
-      SMART_DOCKER_TOOL_DEFINITION,
-      SMART_BUILD_TOOL_DEFINITION,
-      SMART_SYSTEM_METRICS_TOOL_DEFINITION,
-      SMART_TEST_TOOL_DEFINITION,
-      SMART_TYPECHECK_TOOL_DEFINITION,
-      // System Operations tools
-      SMART_CRON_TOOL_DEFINITION,
-      SMART_USER_TOOL_DEFINITION,
-      // Advanced Caching tools
       PREDICTIVE_CACHE_TOOL_DEFINITION,
       CACHE_WARMUP_TOOL_DEFINITION,
-<<<<<<< HEAD
       // Code analysis tools
       SMART_AST_GREP_TOOL_DEFINITION,
       CACHE_ANALYTICS_TOOL_DEFINITION,
@@ -485,6 +519,20 @@
       ALERT_MANAGER_TOOL_DEFINITION,
       METRIC_COLLECTOR_TOOL_DEFINITION,
       MONITORING_INTEGRATION_TOOL_DEFINITION,
+      // Build Systems tools
+      SMART_PROCESSES_TOOL_DEFINITION,
+      SMART_NETWORK_TOOL_DEFINITION,
+      SMART_LOGS_TOOL_DEFINITION,
+      SMART_LINT_TOOL_DEFINITION,
+      SMART_INSTALL_TOOL_DEFINITION,
+      SMART_DOCKER_TOOL_DEFINITION,
+      SMART_BUILD_TOOL_DEFINITION,
+      SMART_SYSTEM_METRICS_TOOL_DEFINITION,
+      SMART_TEST_TOOL_DEFINITION,
+      SMART_TYPECHECK_TOOL_DEFINITION,
+      // System Operations tools
+      SMART_CRON_TOOL_DEFINITION,
+      SMART_USER_TOOL_DEFINITION,
       // File operations tools
 
       SMART_DIFF_TOOL_DEFINITION,
@@ -492,23 +540,6 @@
       SMART_MERGE_TOOL_DEFINITION,
       SMART_STATUS_TOOL_DEFINITION,
       SMART_LOG_TOOL_DEFINITION,
-=======
-      {
-        name: 'get_session_summary',
-        description:
-          'Get comprehensive session summary from session-log.jsonl including total tokens, turns, tool/hook counts, token breakdown by category and server, and duration. Reads from the new JSONL logging format (Priority 2).',
-        inputSchema: {
-          type: 'object',
-          properties: {
-            sessionId: {
-              type: 'string',
-              description:
-                'Optional session ID to summarize. If not provided, uses the current active session.',
-            },
-          },
-        },
-      },
->>>>>>> 093bdbfe
     ],
   };
 });
@@ -528,23 +559,86 @@
 
         // Count original tokens
         const originalCount = tokenCounter.count(text);
+        const originalSize = Buffer.byteLength(text, 'utf8');
+
+        // Minimum size threshold: don't compress small files
+        if (originalSize < COMPRESSION_CONFIG.MIN_SIZE_THRESHOLD) {
+          // Cache uncompressed for small files
+          cacheUncompressed(key, text, originalSize);
+
+          return {
+            content: [
+              {
+                type: 'text',
+                text: JSON.stringify(
+                  {
+                    success: true,
+                    key,
+                    originalTokens: originalCount.tokens,
+                    compressedTokens: originalCount.tokens,
+                    tokensSaved: 0,
+                    percentSaved: 0,
+                    originalSize,
+                    compressedSize: originalSize,
+                    cached: true,
+                    compressionSkipped: true,
+                    reason: `File too small (${originalSize} bytes < ${COMPRESSION_CONFIG.MIN_SIZE_THRESHOLD} bytes threshold)`,
+                  },
+                  null,
+                  2
+                ),
+              },
+            ],
+          };
+        }
 
         // Compress text
         const compressionResult = compression.compressToBase64(text, {
           quality,
         });
 
-        // Cache the compressed text
+        // Count compressed tokens
+        const compressedCount = tokenCounter.count(
+          compressionResult.compressed
+        );
+
+        // Check if compression actually reduces tokens
+        if (compressedCount.tokens >= originalCount.tokens) {
+          // Compression doesn't help with tokens, cache uncompressed
+          cacheUncompressed(key, text, originalSize);
+
+          return {
+            content: [
+              {
+                type: 'text',
+                text: JSON.stringify(
+                  {
+                    success: true,
+                    key,
+                    originalTokens: originalCount.tokens,
+                    compressedTokens: originalCount.tokens,
+                    tokensSaved: 0,
+                    percentSaved: 0,
+                    originalSize,
+                    compressedSize: originalSize,
+                    cached: true,
+                    compressionSkipped: true,
+                    reason: `Compression would increase tokens (${originalCount.tokens} → ${compressedCount.tokens})`,
+                  },
+                  null,
+                  2
+                ),
+              },
+            ],
+          };
+        }
+
+        // Compression helps! Cache the compressed version
         cache.set(
           key,
           compressionResult.compressed,
           compressionResult.compressedSize,
           compressionResult.originalSize
-        );
-
-        // Count compressed tokens
-        const compressedCount = tokenCounter.count(
-          compressionResult.compressed
         );
 
         return {
@@ -562,6 +656,7 @@
                   originalSize: compressionResult.originalSize,
                   compressedSize: compressionResult.compressedSize,
                   cached: true,
+                  compressionUsed: true,
                 },
                 null,
                 2
@@ -574,8 +669,8 @@
       case 'get_cached': {
         const { key } = args as { key: string };
 
-        const cached = cache.get(key);
-        if (!cached) {
+        const cachedEntry = cache.getWithMetadata(key);
+        if (!cachedEntry) {
           return {
             content: [
               {
@@ -590,8 +685,14 @@
           };
         }
 
-        // Decompress
-        const decompressed = compression.decompressFromBase64(cached);
+        let text: string;
+        // Check if the item was stored uncompressed (indicated by compressedSize === 0)
+        if (cachedEntry.compressedSize === 0) {
+          text = cachedEntry.content;
+        } else {
+          // Otherwise, it was compressed, so decompress it
+          text = compression.decompressFromBase64(cachedEntry.content);
+        }
 
         return {
           content: [
@@ -600,7 +701,7 @@
               text: JSON.stringify({
                 success: true,
                 key,
-                text: decompressed,
+                text,
                 fromCache: true,
               }),
             },
@@ -786,66 +887,22 @@
 
           const targetSessionId = sessionId || sessionData.sessionId;
 
-          // Read operations CSV
-          const csvFilePath = path.join(
+          // Read JSONL log
+          const jsonlFilePath = path.join(
             hooksDataPath,
-            `operations-${targetSessionId}.csv`
+            `session-log-${targetSessionId}.jsonl`
           );
 
-          if (!fs.existsSync(csvFilePath)) {
-            return {
-              content: [
-                {
-                  type: 'text',
-                  text: JSON.stringify({
-                    success: false,
-                    error: `Operations file not found for session ${targetSessionId}`,
-                    csvFilePath,
-                  }),
-                },
-              ],
-            };
+          // Error handling: Throw to let MCP wrap errors consistently
+          if (!fs.existsSync(jsonlFilePath)) {
+            throw new Error(
+              `JSONL log not found for session ${targetSessionId}`
+            );
           }
 
-          // Parse CSV
-          const csvContent = fs.readFileSync(csvFilePath, 'utf-8');
-          const lines = csvContent.trim().split('\n');
-
-          interface Operation {
-            timestamp: string;
-            toolName: string;
-            tokens: number;
-            metadata: string;
-          }
-
-          const operations: Operation[] = [];
-          let systemReminderTokens = 0;
-          let toolTokens = 0;
-
-          for (const line of lines) {
-            if (!line.trim()) continue;
-
-            const parts = line.split(',');
-            if (parts.length < 3) continue;
-
-            const timestamp = parts[0];
-            const toolName = parts[1];
-            const tokens = parseInt(parts[2], 10) || 0;
-            const metadata = parts[3] || '';
-
-            operations.push({
-              timestamp,
-              toolName,
-              tokens,
-              metadata,
-            });
-
-            if (toolName === 'SYSTEM_REMINDERS') {
-              systemReminderTokens = tokens;
-            } else {
-              toolTokens += tokens;
-            }
-          }
+          // Parse JSONL using shared utility (now async with streaming)
+          const { operations, toolTokens, systemReminderTokens } =
+            await parseSessionLog(jsonlFilePath);
 
           // Calculate statistics
           const totalTokens = systemReminderTokens + toolTokens;
@@ -980,71 +1037,70 @@
           let operationsCompressed = 0;
           const fileOpsToCompress = new Set<string>();
 
-          // DEBUG: Track filtering logic
+          // DEBUG: Track filtering and security logic
           const debugInfo = {
             totalLines: lines.length,
-            emptyLines: 0,
-            malformedLines: 0,
-            noFilePath: 0,
-            belowThreshold: 0,
-            duplicatePaths: 0,
-            candidatesFound: 0,
-            fileNotExists: 0,
-            successfullyCompressed: 0,
+            securityRejected: 0,
           };
 
           const fileToolNames = ['Read', 'Write', 'Edit'];
 
+          // SECURITY: Define secure base directory for file access
+          // Resolve to absolute path to prevent bypasses
+          const secureBaseDir = path.resolve(os.homedir());
+
           for (const line of lines) {
-            if (!line.trim()) {
-              debugInfo.emptyLines++;
-              continue;
-            }
-
+            if (!line.trim()) continue;
             const parts = line.split(',');
-            if (parts.length < 4) {
-              debugInfo.malformedLines++;
-              continue;
-            }
+            if (parts.length < 4) continue;
 
             const toolName = parts[1];
             const tokens = parseInt(parts[2], 10) || 0;
             let metadata = parts[3] || '';
 
-            // FIX: Strip surrounding quotes from file path
+            // Strip surrounding quotes from file path
             metadata = metadata.trim().replace(/^"(.*)"$/, '$1');
 
-            // DEBUG: Track why operations are skipped
-            if (!fileToolNames.includes(toolName)) {
-              continue; // Not a file operation
+            if (
+              fileToolNames.includes(toolName) &&
+              tokens > min_token_threshold &&
+              metadata
+            ) {
+              // SECURITY FIX: Validate file path to prevent path traversal
+              // Resolve the file path to absolute path
+              const resolvedFilePath = path.resolve(metadata);
+
+              // Check if the resolved path is within the secure base directory
+              if (!resolvedFilePath.startsWith(secureBaseDir)) {
+                // Log security event for rejected access attempt
+                console.error(
+                  `[SECURITY] Path traversal attempt detected and blocked: ${metadata}`
+                );
+                console.error(`[SECURITY] Resolved path: ${resolvedFilePath}`);
+                console.error(
+                  `[SECURITY] Secure base directory: ${secureBaseDir}`
+                );
+                debugInfo.securityRejected++;
+                continue;
+              }
+
+              fileOpsToCompress.add(resolvedFilePath);
             }
-
-            if (!metadata) {
-              debugInfo.noFilePath++;
+          }
+
+          // --- 4. Batch Compress and Cache ---
+          for (const filePath of fileOpsToCompress) {
+            // Additional security check before file access
+            const resolvedPath = path.resolve(filePath);
+            if (!resolvedPath.startsWith(secureBaseDir)) {
+              console.error(
+                `[SECURITY] Path traversal attempt in compression stage blocked: ${filePath}`
+              );
+              debugInfo.securityRejected++;
               continue;
             }
 
-            if (tokens <= min_token_threshold) {
-              debugInfo.belowThreshold++;
-              continue;
-            }
-
-            // Check if already in set (duplicate)
-            if (fileOpsToCompress.has(metadata)) {
-              debugInfo.duplicatePaths++;
-              continue;
-            }
-
-            debugInfo.candidatesFound++;
-            fileOpsToCompress.add(metadata);
-          }
-
-          // --- 4. Batch Compress and Cache ---
-          for (const filePath of fileOpsToCompress) {
-            if (!fs.existsSync(filePath)) {
-              debugInfo.fileNotExists++;
-              continue;
-            }
+            if (!fs.existsSync(filePath)) continue;
 
             const fileContent = fs.readFileSync(filePath, 'utf-8');
             if (!fileContent) continue;
@@ -1065,7 +1121,6 @@
             );
             compressedTokens += compressedCount.tokens;
             operationsCompressed++;
-            debugInfo.successfullyCompressed++;
           }
 
           // --- 5. Return Summary with Debug Info ---
@@ -1089,7 +1144,10 @@
                       saved: tokensSaved,
                       percentSaved: percentSaved,
                     },
-                    debug: debugInfo,
+                    security: {
+                      pathsRejected: debugInfo.securityRejected,
+                      secureBaseDir: secureBaseDir,
+                    },
                   },
                   null,
                   2
@@ -1113,128 +1171,64 @@
         }
       }
 
-      case 'generate_session_report': {
-        const {
-          sessionId,
-          format = 'html',
-          outputPath,
-        } = args as {
-          sessionId?: string;
-          format?: ReportFormat;
-          outputPath?: string;
-        };
+      case 'analyze_project_tokens': {
+        const { projectPath, startDate, endDate, costPerMillionTokens } =
+          args as {
+            projectPath?: string;
+            startDate?: string;
+            endDate?: string;
+            costPerMillionTokens?: number;
+          };
 
         try {
-          // Get session data
-          const hooksDataPath = path.join(
-            os.homedir(),
-            '.claude-global',
-            'hooks',
-            'data'
-          );
-          let targetSessionId = sessionId;
-          let sessionStartTime = '';
-
-          if (!targetSessionId) {
-            const sessionFilePath = path.join(
-              hooksDataPath,
-              'current-session.txt'
-            );
-            if (!fs.existsSync(sessionFilePath)) {
-              throw new Error('No active session found');
-            }
-            const sessionContent = fs
-              .readFileSync(sessionFilePath, 'utf-8')
-              .replace(/^\uFEFF/, '');
-            const sessionData = JSON.parse(sessionContent);
-            targetSessionId = sessionData.sessionId;
-            sessionStartTime = sessionData.startTime;
-          }
-
-          // Read operations CSV
-          const csvFilePath = path.join(
-            hooksDataPath,
-            `operations-${targetSessionId}.csv`
-          );
-          if (!fs.existsSync(csvFilePath)) {
-            throw new Error(
-              `Operations file not found for session ${targetSessionId}`
-            );
-          }
-
-          const csvContent = fs.readFileSync(csvFilePath, 'utf-8');
-          const lines = csvContent.trim().split('\n');
-
-          const operations: TurnData[] = [];
-          for (const line of lines) {
-            if (!line.trim()) continue;
-            const parts = line.split(',');
-            if (parts.length < 3) continue;
-
-            operations.push({
-              timestamp: parts[0],
-              toolName: parts[1],
-              tokens: parseInt(parts[2], 10) || 0,
-              metadata: parts[3] || '',
-            });
-          }
-
-          // Analyze the session
-          const analysis = analyzeTokenUsage(operations);
-
-          // Generate report
-          const reportOptions: ReportOptions = {
-            sessionId: targetSessionId!,
-            sessionStartTime:
-              sessionStartTime || operations[0]?.timestamp || 'Unknown',
-            includeCharts: format === 'html',
-            includeTimeline: format === 'html',
+          // Validate costPerMillionTokens input
+          const validatedCost =
+            costPerMillionTokens != null &&
+            Number.isFinite(costPerMillionTokens) &&
+            costPerMillionTokens >= 0
+              ? costPerMillionTokens
+              : undefined;
+
+          // Use provided path or default to global hooks directory
+          const targetPath = projectPath ?? os.homedir();
+
+          const result = await analyzeProjectTokens({
+            projectPath: targetPath,
+            startDate,
+            endDate,
+            costPerMillionTokens: validatedCost,
+          });
+
+          // Generate token-optimized summary
+          const summary = {
+            success: true,
+            projectPath: result.projectPath,
+            analysisTimestamp: result.analysisTimestamp,
+            dateRange: result.dateRange,
+            summary: result.summary,
+            topContributingSessions: result.topContributingSessions
+              .slice(0, 5)
+              .map((s) => ({
+                sessionId: s.sessionId,
+                totalTokens: s.totalTokens,
+                duration: s.duration,
+                topTool: s.topTools[0]?.toolName || 'N/A',
+              })),
+            topTools: result.topTools.slice(0, 10).map((t) => ({
+              toolName: t.toolName,
+              totalTokens: t.totalTokens,
+              sessionCount: t.sessionCount,
+            })),
+            serverBreakdown: result.serverBreakdown,
+            costEstimation: result.costEstimation,
+            recommendations: result.recommendations,
           };
 
-          const report = generateReport(analysis, format, reportOptions);
-
-          // Save to file if path provided
-          if (outputPath) {
-            fs.writeFileSync(outputPath, report, 'utf-8');
-            return {
-              content: [
-                {
-                  type: 'text',
-                  text: JSON.stringify(
-                    {
-                      success: true,
-                      message: `Report generated successfully`,
-                      outputPath,
-                      format,
-                      sessionId: targetSessionId,
-                      summary: analysis.summary,
-                    },
-                    null,
-                    2
-                  ),
-                },
-              ],
-            };
-          }
-
-          // Return report content
           return {
             content: [
               {
                 type: 'text',
-                text:
-                  format === 'json'
-                    ? report
-                    : JSON.stringify(
-                        {
-                          success: true,
-                          format,
-                          sessionId: targetSessionId,
-                          report,
-                        },
-                        null,
-                        2
-                      ),
+                text: JSON.stringify(summary),
               },
             ],
           };
@@ -1254,45 +1248,34 @@
         }
       }
 
-      case 'analyze_token_usage': {
-        const {
-          sessionId,
-          groupBy = 'turn',
-          topN = 10,
-          anomalyThreshold = 3,
-        } = args as {
-          sessionId?: string;
-          groupBy?: SessionAnalysisOptions['groupBy'];
-          topN?: number;
-          anomalyThreshold?: number;
-        };
-
-        try {
-          // Get session data
-          const hooksDataPath = path.join(
-            os.homedir(),
-            '.claude-global',
-            'hooks',
-            'data'
-          );
-          let targetSessionId = sessionId;
-
-          if (!targetSessionId) {
-            const sessionFilePath = path.join(
-              hooksDataPath,
-              'current-session.txt'
-            );
-            if (!fs.existsSync(sessionFilePath)) {
-              throw new Error('No active session found');
-            }
-            const sessionContent = fs
-              .readFileSync(sessionFilePath, 'utf-8')
-              .replace(/^\uFEFF/, '');
-            const sessionData = JSON.parse(sessionContent);
-            targetSessionId = sessionData.sessionId;
-          }
-
-<<<<<<< HEAD
+      case 'predictive_cache': {
+        const options = args as any;
+        const result = await predictiveCache.run(options);
+
+        return {
+          content: [
+            {
+              type: 'text',
+              text: JSON.stringify(result, null, 2),
+            },
+          ],
+        };
+      }
+
+      case 'cache_warmup': {
+        const options = args as any;
+        const result = await cacheWarmup.run(options);
+
+        return {
+          content: [
+            {
+              type: 'text',
+              text: JSON.stringify(result, null, 2),
+            },
+          ],
+        };
+      }
+
       // Code analysis tools
       case 'smart_ast_grep': {
         const options = args as any;
@@ -1310,73 +1293,258 @@
       case 'cache_analytics': {
         const options = args as any;
         const result = await cacheAnalytics.run(options);
-=======
-          // Read operations CSV
-          const csvFilePath = path.join(
-            hooksDataPath,
-            `operations-${targetSessionId}.csv`
-          );
-          if (!fs.existsSync(csvFilePath)) {
-            throw new Error(
-              `Operations file not found for session ${targetSessionId}`
-            );
-          }
->>>>>>> 093bdbfe
-
-          const csvContent = fs.readFileSync(csvFilePath, 'utf-8');
-          const lines = csvContent.trim().split('\n');
-
-          const operations: TurnData[] = [];
-          for (const line of lines) {
-            if (!line.trim()) continue;
-            const parts = line.split(',');
-            if (parts.length < 3) continue;
-
-            operations.push({
-              timestamp: parts[0],
-              toolName: parts[1],
-              tokens: parseInt(parts[2], 10) || 0,
-              metadata: parts[3] || '',
-            });
-          }
-
-          // Analyze
-          const analysis = analyzeTokenUsage(operations, {
-            groupBy,
-            topN,
-            anomalyThreshold,
-          });
-
-          return {
-            content: [
-              {
-                type: 'text',
-                text: JSON.stringify(
-                  {
-                    success: true,
-                    sessionId: targetSessionId,
-                    analysis,
-                  },
-                  null,
-                  2
-                ),
-              },
-            ],
-          };
-        } catch (error) {
-          return {
-            content: [
-              {
-                type: 'text',
-                text: JSON.stringify({
-                  success: false,
-                  error: error instanceof Error ? error.message : String(error),
-                }),
-              },
-            ],
-            isError: true,
-          };
-        }
+
+        return {
+          content: [
+            {
+              type: 'text',
+              text: JSON.stringify(result, null, 2),
+            },
+          ],
+        };
+      }
+
+      case 'cache_benchmark': {
+        const options = args as any;
+        const result = await runCacheBenchmark(
+          options,
+          cache,
+          tokenCounter,
+          metrics
+        );
+
+        return {
+          content: [
+            {
+              type: 'text',
+              text: JSON.stringify(result, null, 2),
+            },
+          ],
+        };
+      }
+
+      case 'cache_compression': {
+        const options = args as any;
+        const result = await runCacheCompression(options);
+
+        return {
+          content: [
+            {
+              type: 'text',
+              text: JSON.stringify(result, null, 2),
+            },
+          ],
+        };
+      }
+
+      case 'cache_invalidation': {
+        const options = args as any;
+        const result = await cacheInvalidation.run(options);
+
+        return {
+          content: [
+            {
+              type: 'text',
+              text: JSON.stringify(result, null, 2),
+            },
+          ],
+        };
+      }
+
+      case 'cache_optimizer': {
+        const options = args as any;
+        const result = await cacheOptimizer.run(options);
+
+        return {
+          content: [
+            {
+              type: 'text',
+              text: JSON.stringify(result, null, 2),
+            },
+          ],
+        };
+      }
+
+      case 'cache_partition': {
+        const options = args as any;
+        const result = await cachePartition.run(options);
+
+        return {
+          content: [
+            {
+              type: 'text',
+              text: JSON.stringify(result, null, 2),
+            },
+          ],
+        };
+      }
+
+      case 'cache_replication': {
+        const options = args as any;
+        const result = await cacheReplication.run(options);
+
+        return {
+          content: [
+            {
+              type: 'text',
+              text: JSON.stringify(result, null, 2),
+            },
+          ],
+        };
+      }
+
+      case 'smart_cache': {
+        const options = args as any;
+        const result = await smartCache.run(options);
+
+        return {
+          content: [
+            {
+              type: 'text',
+              text: JSON.stringify(result, null, 2),
+            },
+          ],
+        };
+      }
+
+      case 'smart_sql': {
+        const options = args as any;
+        const result = await smartSql.run(options);
+
+        return {
+          content: [
+            {
+              type: 'text',
+              text: JSON.stringify(result, null, 2),
+            },
+          ],
+        };
+      }
+
+      case 'smart_schema': {
+        const options = args as any;
+        const result = await smartSchema.run(options);
+
+        return {
+          content: [
+            {
+              type: 'text',
+              text: JSON.stringify(result, null, 2),
+            },
+          ],
+        };
+      }
+
+      case 'smart_api_fetch': {
+        const options = args as any;
+        const result = await smartApiFetch.run(options);
+
+        return {
+          content: [
+            {
+              type: 'text',
+              text: JSON.stringify(result, null, 2),
+            },
+          ],
+        };
+      }
+
+      case 'smart_cache_api': {
+        const options = args as any;
+        const result = await smartCacheApi.run(options);
+
+        return {
+          content: [
+            {
+              type: 'text',
+              text: JSON.stringify(result, null, 2),
+            },
+          ],
+        };
+      }
+
+      case 'smart_database': {
+        const options = args as any;
+        const result = await smartDatabase.run(options);
+
+        return {
+          content: [
+            {
+              type: 'text',
+              text: JSON.stringify(result, null, 2),
+            },
+          ],
+        };
+      }
+
+      case 'smart_graphql': {
+        const options = args as any;
+        const result = await smartGraphQL.run(options);
+
+        return {
+          content: [
+            {
+              type: 'text',
+              text: JSON.stringify(result, null, 2),
+            },
+          ],
+        };
+      }
+
+      case 'smart_migration': {
+        const options = args as any;
+        const result = await smartMigration.run(options);
+
+        return {
+          content: [
+            {
+              type: 'text',
+              text: JSON.stringify(result, null, 2),
+            },
+          ],
+        };
+      }
+
+      case 'smart_orm': {
+        const options = args as any;
+        const result = await smartOrm.run(options);
+
+        return {
+          content: [
+            {
+              type: 'text',
+              text: JSON.stringify(result, null, 2),
+            },
+          ],
+        };
+      }
+
+      case 'smart_rest': {
+        const options = args as any;
+        const result = await smartRest.run(options);
+
+        return {
+          content: [
+            {
+              type: 'text',
+              text: JSON.stringify(result, null, 2),
+            },
+          ],
+        };
+      }
+
+      case 'smart_websocket': {
+        const options = args as any;
+        const result = await smartWebSocket.run(options);
+
+        return {
+          content: [
+            {
+              type: 'text',
+              text: JSON.stringify(result, null, 2),
+            },
+          ],
+        };
       }
 
       case 'smart_processes': {
@@ -1535,407 +1703,111 @@
         };
       }
 
-      case 'predictive_cache': {
-        const options = args as any;
-        const result = await predictiveCacheTool.run(options);
-        return {
-          content: [
-            {
-              type: 'text',
-              text: JSON.stringify(result, null, 2),
-            },
-          ],
-        };
-      }
-
-      case 'cache_warmup': {
-        const options = args as any;
-        const result = await cacheWarmupTool.run(options);
-        return {
-          content: [
-            {
-              type: 'text',
-              text: JSON.stringify(result, null, 2),
-            },
-          ],
-        };
-      }
-
-      case 'get_session_summary': {
-        const { sessionId } = args as { sessionId?: string };
-
-        try {
-          const hooksDataPath = path.join(
-            os.homedir(),
-            '.claude-global',
-            'hooks',
-            'data'
-          );
-          let targetSessionId = sessionId;
-
-          // Get session ID from current-session.txt if not provided
-          if (!targetSessionId) {
-            const sessionFilePath = path.join(
-              hooksDataPath,
-              'current-session.txt'
-            );
-            if (!fs.existsSync(sessionFilePath)) {
-              throw new Error('No active session found');
-            }
-            const sessionContent = fs
-              .readFileSync(sessionFilePath, 'utf-8')
-              .replace(/^\uFEFF/, '');
-            const sessionData = JSON.parse(sessionContent);
-            targetSessionId = sessionData.sessionId;
-          }
-
-          // Read session-log.jsonl
-          const jsonlFilePath = path.join(
-            hooksDataPath,
-            `session-log-${targetSessionId}.jsonl`
-          );
-
-          if (!fs.existsSync(jsonlFilePath)) {
-            // Fallback: Use CSV format for backward compatibility
-            return {
-              content: [
-                {
-                  type: 'text',
-                  text: JSON.stringify({
-                    success: false,
-                    error: `JSONL log not found for session ${targetSessionId}. This session may not have JSONL logging enabled yet.`,
-                    jsonlFilePath,
-                    note: 'Use get_session_stats for CSV-based sessions',
-                  }),
-                },
-              ],
-            };
-          }
-
-          // Parse JSONL file
-          const jsonlContent = fs.readFileSync(jsonlFilePath, 'utf-8');
-          const lines = jsonlContent.trim().split('\n');
-
-          // Initialize statistics
-          let sessionStartTime = '';
-          let sessionEndTime = '';
-          let totalTurns = 0;
-          let totalTools = 0;
-          let totalHooks = 0;
-
-          const tokensByCategory: Record<string, number> = {
-            tools: 0,
-            hooks: 0,
-            responses: 0,
-            system_reminders: 0,
-          };
-
-          // Enhanced structure for granular MCP server tracking
-          interface ServerToolBreakdown {
-            total: number;
-            tools: Record<string, { count: number; tokens: number }>;
-          }
-          const tokensByServer: Record<string, ServerToolBreakdown> = {};
-          const toolDurations: number[] = [];
-          const toolBreakdown: Record<
-            string,
-            { count: number; tokens: number; totalDuration: number }
-          > = {};
-          const hookBreakdown: Record<
-            string,
-            { count: number; tokens: number }
-          > = {};
-
-          // DEBUG: Track parsing
-          let mcpToolCallEvents = 0;
-          let mcpToolResultEvents = 0;
-
-          // Parse each JSONL event
-          for (const line of lines) {
-            if (!line.trim()) continue;
-
-            try {
-              const event = JSON.parse(line);
-
-              // Extract session start/end times
-              if (event.type === 'session_start') {
-                sessionStartTime = event.timestamp;
-              }
-
-              if (event.type === 'session_end') {
-                sessionEndTime = event.timestamp;
-              }
-
-              // Count turns (maximum turn number seen)
-              if (event.turn && event.turn > totalTurns) {
-                totalTurns = event.turn;
-              }
-
-              // Process tool calls (PreToolUse phase)
-              if (event.type === 'tool_call') {
-                totalTools++;
-                const tokens = event.estimatedTokens || 0;
-                tokensByCategory.tools += tokens;
-
-                // Track by tool name
-                if (!toolBreakdown[event.toolName]) {
-                  toolBreakdown[event.toolName] = {
-                    count: 0,
-                    tokens: 0,
-                    totalDuration: 0,
-                  };
-                }
-                toolBreakdown[event.toolName].count++;
-                toolBreakdown[event.toolName].tokens += tokens;
-
-                // Track by MCP server with tool-level granularity
-                if (event.toolName.startsWith('mcp__')) {
-                  mcpToolCallEvents++;
-                  const parts = event.toolName.split('__');
-                  const serverName = parts[1] || 'unknown';
-                  const toolName = parts.slice(2).join('__') || 'unknown';
-
-                  console.error(
-                    `[DEBUG tool_call] Found MCP tool: ${event.toolName} -> server=${serverName}, tool=${toolName}, tokens=${tokens}`
-                  );
-
-                  // Initialize server if not exists
-                  if (!tokensByServer[serverName]) {
-                    tokensByServer[serverName] = { total: 0, tools: {} };
-                    console.error(
-                      `[DEBUG tool_call] Initialized server: ${serverName}`
-                    );
-                  }
-
-                  // Initialize tool within server if not exists
-                  if (!tokensByServer[serverName].tools[toolName]) {
-                    tokensByServer[serverName].tools[toolName] = {
-                      count: 0,
-                      tokens: 0,
-                    };
-                    console.error(
-                      `[DEBUG tool_call] Initialized tool: ${serverName}.${toolName}`
-                    );
-                  }
-
-                  // Aggregate tokens at both server and tool level
-                  tokensByServer[serverName].total += tokens;
-                  tokensByServer[serverName].tools[toolName].count++;
-                  tokensByServer[serverName].tools[toolName].tokens += tokens;
-                  console.error(
-                    `[DEBUG tool_call] Updated: ${serverName}.${toolName} count=${tokensByServer[serverName].tools[toolName].count} tokens=${tokensByServer[serverName].tools[toolName].tokens}`
-                  );
-                }
-              }
-
-              // Process tool results (PostToolUse phase) - ALSO aggregate for MCP servers
-              if (event.type === 'tool_result') {
-                const tokens = event.actualTokens || 0;
-
-                // Track duration if available
-                if (event.duration_ms) {
-                  toolDurations.push(event.duration_ms);
-
-                  // Add duration to tool breakdown
-                  if (toolBreakdown[event.toolName]) {
-                    toolBreakdown[event.toolName].totalDuration +=
-                      event.duration_ms;
-                  }
-                }
-
-                // CRITICAL FIX: Also aggregate MCP server attribution from tool_result events
-                // This fixes the empty tokensByServer issue
-                if (event.toolName.startsWith('mcp__')) {
-                  mcpToolResultEvents++;
-                  const parts = event.toolName.split('__');
-                  const serverName = parts[1] || 'unknown';
-                  const toolName = parts.slice(2).join('__') || 'unknown';
-
-                  console.error(
-                    `[DEBUG tool_result] Found MCP tool: ${event.toolName} -> server=${serverName}, tool=${toolName}, tokens=${tokens}`
-                  );
-
-                  // Initialize server if not exists
-                  if (!tokensByServer[serverName]) {
-                    tokensByServer[serverName] = { total: 0, tools: {} };
-                    console.error(
-                      `[DEBUG tool_result] Initialized server: ${serverName}`
-                    );
-                  }
-
-                  // Initialize tool within server if not exists
-                  if (!tokensByServer[serverName].tools[toolName]) {
-                    tokensByServer[serverName].tools[toolName] = {
-                      count: 0,
-                      tokens: 0,
-                    };
-                    console.error(
-                      `[DEBUG tool_result] Initialized tool: ${serverName}.${toolName}`
-                    );
-                  }
-
-                  // Aggregate tokens at both server and tool level
-                  // For MCP tools, increment count here since they don't have tool_call events
-                  tokensByServer[serverName].total += tokens;
-                  tokensByServer[serverName].tools[toolName].count++;
-                  tokensByServer[serverName].tools[toolName].tokens += tokens;
-                  console.error(
-                    `[DEBUG tool_result] Updated: ${serverName}.${toolName} count=${tokensByServer[serverName].tools[toolName].count} tokens=${tokensByServer[serverName].tools[toolName].tokens}`
-                  );
-                }
-              }
-
-              // Process hook executions
-              if (event.type === 'hook_execution') {
-                totalHooks++;
-                const tokens = event.estimated_tokens || 0;
-                tokensByCategory.hooks += tokens;
-
-                // Track by hook name
-                if (!hookBreakdown[event.hookName]) {
-                  hookBreakdown[event.hookName] = { count: 0, tokens: 0 };
-                }
-                hookBreakdown[event.hookName].count++;
-                hookBreakdown[event.hookName].tokens += tokens;
-              }
-
-              // Process system reminders
-              if (event.type === 'system_reminder') {
-                const tokens = event.tokens || 0;
-                tokensByCategory.system_reminders += tokens;
-              }
-            } catch (parseError) {
-              // Skip malformed JSONL lines
-              continue;
-            }
-          }
-
-          // Calculate total tokens
-          const totalTokens = Object.values(tokensByCategory).reduce(
-            (sum, val) => sum + val,
-            0
-          );
-
-          // Calculate duration
-          let duration = 'Unknown';
-          if (sessionStartTime) {
-            const endTime =
-              sessionEndTime ||
-              new Date().toISOString().replace('T', ' ').substring(0, 19);
-            const start = new Date(sessionStartTime);
-            const end = new Date(endTime);
-            const diffMs = end.getTime() - start.getTime();
-            const minutes = Math.floor(diffMs / 60000);
-            const seconds = Math.floor((diffMs % 60000) / 1000);
-            duration = `${minutes}m ${seconds}s`;
-          }
-
-          // Calculate average tool duration
-          const avgToolDuration =
-            toolDurations.length > 0
-              ? Math.round(
-                  toolDurations.reduce((sum, d) => sum + d, 0) /
-                    toolDurations.length
-                )
-              : 0;
-
-          // DEBUG: Log final state
-          console.error(
-            `[DEBUG FINAL] MCP tool_call events: ${mcpToolCallEvents}`
-          );
-          console.error(
-            `[DEBUG FINAL] MCP tool_result events: ${mcpToolResultEvents}`
-          );
-          console.error(
-            `[DEBUG FINAL] tokensByServer keys: ${Object.keys(tokensByServer).join(', ') || 'EMPTY'}`
-          );
-          console.error(
-            `[DEBUG FINAL] tokensByServer content: ${JSON.stringify(tokensByServer, null, 2)}`
-          );
-
-          // Build response
-          const summary = {
-            success: true,
-            sessionId: targetSessionId,
-            totalTokens,
-            totalTurns,
-            totalTools,
-            totalHooks,
-            duration,
-            debug: {
-              mcpToolCallEvents,
-              mcpToolResultEvents,
-              tokensByServerKeys: Object.keys(tokensByServer),
-            },
-            tokensByCategory: {
-              tools: {
-                tokens: tokensByCategory.tools,
-                percent:
-                  totalTokens > 0
-                    ? ((tokensByCategory.tools / totalTokens) * 100).toFixed(2)
-                    : '0.00',
-              },
-              hooks: {
-                tokens: tokensByCategory.hooks,
-                percent:
-                  totalTokens > 0
-                    ? ((tokensByCategory.hooks / totalTokens) * 100).toFixed(2)
-                    : '0.00',
-              },
-              responses: {
-                tokens: tokensByCategory.responses,
-                percent:
-                  totalTokens > 0
-                    ? (
-                        (tokensByCategory.responses / totalTokens) *
-                        100
-                      ).toFixed(2)
-                    : '0.00',
-              },
-              system_reminders: {
-                tokens: tokensByCategory.system_reminders,
-                percent:
-                  totalTokens > 0
-                    ? (
-                        (tokensByCategory.system_reminders / totalTokens) *
-                        100
-                      ).toFixed(2)
-                    : '0.00',
-              },
-            },
-            tokensByServer,
-            toolBreakdown,
-            hookBreakdown,
-            performance: {
-              avgToolDuration_ms: avgToolDuration,
-              totalToolCalls: totalTools,
-              toolsWithDuration: toolDurations.length,
-            },
-          };
-
-          return {
-            content: [
-              {
-                type: 'text',
-                text: JSON.stringify(summary, null, 2),
-              },
-            ],
-          };
-        } catch (error) {
-          return {
-            content: [
-              {
-                type: 'text',
-                text: JSON.stringify({
-                  success: false,
-                  error: error instanceof Error ? error.message : String(error),
-                }),
-              },
-            ],
-            isError: true,
-          };
-        }
-      }
+      case 'smart_diff': {
+        const options = args as SmartDiffOptions;
+        const result = await smartDiff.diff(options);
+
+        return {
+          content: [
+            {
+              type: 'text',
+              text: JSON.stringify(result, null, 2),
+            },
+          ],
+        };
+      }
+
+      case 'smart_branch': {
+        const options = args as SmartBranchOptions;
+        const result = await smartBranch.branch(options);
+        return {
+          content: [
+            {
+              type: 'text',
+              text: JSON.stringify(result, null, 2),
+            },
+          ],
+        };
+      }
+
+      case 'smart_merge': {
+        const options = args as SmartMergeOptions;
+        const result = await smartMerge.merge(options);
+        return {
+          content: [
+            {
+              type: 'text',
+              text: JSON.stringify(result, null, 2),
+            },
+          ],
+        };
+      }
+
+      case 'smart_status': {
+        const options = args as SmartStatusOptions;
+        const result = await smartStatus.status(options);
+        return {
+          content: [
+            {
+              type: 'text',
+              text: JSON.stringify(result, null, 2),
+            },
+          ],
+        };
+      }
+
+      case 'smart_log': {
+        const options = args as SmartLogOptions;
+        const result = await smartLog.log(options);
+        return {
+          content: [
+            {
+              type: 'text',
+              text: JSON.stringify(result, null, 2),
+            },
+          ],
+        };
+      }
+
+      case 'alert_manager': {
+        const options = args as any;
+        const result = await alertManager.run(options);
+        return {
+          content: [
+            {
+              type: 'text',
+              text: JSON.stringify(result, null, 2),
+            },
+          ],
+        };
+      }
+
+      case 'metric_collector': {
+        const options = args as any;
+        const result = await metricCollectorTool.run(options);
+        return {
+          content: [
+            {
+              type: 'text',
+              text: JSON.stringify(result, null, 2),
+            },
+          ],
+        };
+      }
+
+      case 'monitoring_integration': {
+        const options = args as any;
+        const result = await monitoringIntegration.run(options);
+        return {
+          content: [
+            {
+              type: 'text',
+              text: JSON.stringify(result, null, 2),
+            },
+          ],
+        };
+      }
+
       default:
         throw new Error(`Unknown tool: ${name}`);
     }
@@ -1954,21 +1826,41 @@
   }
 });
 
+// Helper to run cleanup operations with error handling
+function runCleanupOperations(operations: { fn: () => void; name: string }[]) {
+  for (const op of operations) {
+    try {
+      op.fn();
+    } catch (err) {
+      console.error(`Error during cleanup (${op.name}):`, err);
+    }
+  }
+}
+
+// Shared cleanup function to avoid duplication between signal handlers
+function cleanup() {
+  runCleanupOperations([
+    { fn: () => cache?.close(), name: 'closing cache' },
+    { fn: () => tokenCounter?.free(), name: 'freeing tokenCounter' },
+    // Note: predictiveCache and cacheWarmup do not implement dispose() methods
+    // Removed dispose() calls to prevent runtime errors during cleanup
+  ]);
+}
+
 // Start server
 async function main() {
   const transport = new StdioServerTransport();
   await server.connect(transport);
 
-  // Cleanup on exit
+  // Cleanup on exit - Note: the signal handlers use try-catch blocks
+  // to ensure cleanup continues even if disposal fails
   process.on('SIGINT', () => {
-    cache.close();
-    tokenCounter.free();
+    cleanup();
     process.exit(0);
   });
 
   process.on('SIGTERM', () => {
-    cache.close();
-    tokenCounter.free();
+    cleanup();
     process.exit(0);
   });
 }
