import Database from 'better-sqlite3';
import { LRUCache } from 'lru-cache';
import path from 'path';
import fs from 'fs';
import os from 'os';

export interface CacheEntry {
  key: string;
  value: string;
  compressedSize: number;
  originalSize: number;
  hitCount: number;
  createdAt: number;
  lastAccessedAt: number;
}

export interface CacheStats {
  totalEntries: number;
  totalHits: number;
  totalMisses: number;
  hitRate: number;
  totalCompressedSize: number;
  totalOriginalSize: number;
  compressionRatio: number;
}

export class CacheEngine {
  private db!: Database.Database;
  private memoryCache: LRUCache<
    string,
    { content: string; compressedSize: number }
  >;
  private dbPath!: string;
  private stats = {
    hits: 0,
    misses: 0,
  };

  constructor(dbPath?: string, maxMemoryItems: number = 1000) {
    // Use user-provided path, environment variable, or default to ~/.token-optimizer-cache
    const defaultCacheDir =
      process.env.TOKEN_OPTIMIZER_CACHE_DIR ||
      path.join(os.homedir(), '.token-optimizer-cache');
    const cacheDir = dbPath ? path.dirname(dbPath) : defaultCacheDir;

    // Ensure cache directory exists
    if (!fs.existsSync(cacheDir)) {
      fs.mkdirSync(cacheDir, { recursive: true });
    }

    const finalDbPath = dbPath || path.join(cacheDir, 'cache.db');

    // Retry logic with up to 3 attempts
    let lastError = null;
    const maxAttempts = 3;
    let dbInitialized = false;

    for (let attempt = 1; attempt <= maxAttempts; attempt++) {
      try {
        // First attempt: use requested path
        // Second attempt: try cleaning up corrupted files and retry
        // Third attempt: use backup location in temp directory
        const dbPathToUse =
          attempt === 3
            ? path.join(
                os.tmpdir(),
                `token-optimizer-cache-backup-${Date.now()}.db`
              )
            : finalDbPath;

        // If this is attempt 2, try to clean up corrupted files
        if (attempt === 2 && fs.existsSync(finalDbPath)) {
          try {
            fs.unlinkSync(finalDbPath);
            // Also remove WAL files
            const walPath = `${finalDbPath}-wal`;
            const shmPath = `${finalDbPath}-shm`;
            if (fs.existsSync(walPath)) fs.unlinkSync(walPath);
            if (fs.existsSync(shmPath)) fs.unlinkSync(shmPath);
          } catch (cleanupError) {
            // If we can't clean up, we'll try temp directory on next attempt
          }
        }

        this.db = new Database(dbPathToUse);
        this.db.pragma('journal_mode = WAL');

        // Create cache table if it doesn't exist
        this.db.exec(`
          CREATE TABLE IF NOT EXISTS cache (
            key TEXT PRIMARY KEY,
            value TEXT NOT NULL,
            compressed_size INTEGER NOT NULL,
            original_size INTEGER NOT NULL,
            hit_count INTEGER DEFAULT 0,
            created_at INTEGER NOT NULL,
            last_accessed_at INTEGER NOT NULL
          );

          CREATE INDEX IF NOT EXISTS idx_last_accessed ON cache(last_accessed_at);
          CREATE INDEX IF NOT EXISTS idx_hit_count ON cache(hit_count);
        `);

        // Success! Store the path we used
        this.dbPath = dbPathToUse;
        dbInitialized = true;
        break;
      } catch (error) {
        lastError = error instanceof Error ? error : new Error(String(error));

        // Try to close the database if it was partially opened
        try {
          if (this.db) {
            this.db.close();
          }
        } catch (closeError) {
          // Ignore close errors
        }

        if (attempt < maxAttempts) {
          // Log warning and try next attempt
          console.warn(
            `Cache database initialization attempt ${attempt}/${maxAttempts} failed:`,
            error
          );
          console.warn(`Retrying... (attempt ${attempt + 1}/${maxAttempts})`);
        }
      }
    }

    // If all attempts failed, throw a comprehensive error
    if (!dbInitialized) {
      throw new Error(
        `Failed to initialize cache database after ${maxAttempts} attempts. ` +
          `Last error: ${lastError?.message || 'Unknown error'}. ` +
          `Attempted paths: ${finalDbPath}, backup location. ` +
          `Please check disk space and file permissions.`
      );
    }

    // Initialize in-memory LRU cache for frequently accessed items
    this.memoryCache = new LRUCache<
      string,
      { content: string; compressedSize: number }
    >({
      max: maxMemoryItems,
      ttl: 1000 * 60 * 60, // 1 hour TTL
    });
  }

  /**
   * Get a value from cache
   */
  get(key: string): string | null {
    // Check memory cache first
    const memValue = this.memoryCache.get(key);
    if (memValue !== undefined) {
      this.stats.hits++;
      this.updateHitCount(key);
      return memValue.content;
    }

    // Check SQLite cache
    const stmt = this.db.prepare(`
      SELECT value, compressed_size FROM cache WHERE key = ?
    `);
    const row = stmt.get(key) as
      | { value: string; compressed_size: number }
      | undefined;

    if (row) {
      this.stats.hits++;
      // Update hit count and last accessed time
      this.updateHitCount(key);
      // Add to memory cache for faster access
      this.memoryCache.set(key, {
        content: row.value,
        compressedSize: row.compressed_size,
      });
      return row.value;
    }

    this.stats.misses++;
    return null;
  }

  /**
   * Get a value from cache with metadata (including compression info)
   */
  getWithMetadata(
    key: string
  ): { content: string; compressedSize: number } | null {
    // Check memory cache first
    const memValue = this.memoryCache.get(key);
    if (memValue !== undefined) {
      this.stats.hits++;
      this.updateHitCount(key);
<<<<<<< HEAD
      // For memory cache, we need to fetch compressed_size from DB
      const stmt = this.db.prepare(`
        SELECT compressed_size FROM cache WHERE key = ?
      `);
      const row = stmt.get(key) as { compressed_size: number } | undefined;
      return {
        content: memValue,
        compressedSize: row?.compressed_size ?? 0,
      };
=======
      return memValue;
>>>>>>> 41175483
    }

    // Check SQLite cache
    const stmt = this.db.prepare(`
<<<<<<< HEAD
      SELECT value, compressed_size, hit_count FROM cache WHERE key = ?
    `);
    const row = stmt.get(key) as
      | { value: string; compressed_size: number; hit_count: number }
=======
      SELECT value, compressed_size FROM cache WHERE key = ?
    `);
    const row = stmt.get(key) as
      | { value: string; compressed_size: number }
>>>>>>> 41175483
      | undefined;

    if (row) {
      this.stats.hits++;
      // Update hit count and last accessed time
      this.updateHitCount(key);
      // Add to memory cache for faster access
<<<<<<< HEAD
      this.memoryCache.set(key, row.value);
=======
      this.memoryCache.set(key, {
        content: row.value,
        compressedSize: row.compressed_size,
      });
>>>>>>> 41175483
      return {
        content: row.value,
        compressedSize: row.compressed_size,
      };
    }

    this.stats.misses++;
    return null;
  }

  /**
   * Set a value in cache
   */
  set(
    key: string,
    value: string,
    originalSize: number,
    compressedSize: number
  ): void {
    const now = Date.now();

    const stmt = this.db.prepare(`
      INSERT OR REPLACE INTO cache
      (key, value, compressed_size, original_size, hit_count, created_at, last_accessed_at)
      VALUES (?, ?, ?, ?,
        COALESCE((SELECT hit_count FROM cache WHERE key = ?), 0),
        COALESCE((SELECT created_at FROM cache WHERE key = ?), ?),
        ?)
    `);

    stmt.run(key, value, compressedSize, originalSize, key, key, now, now);

    // Add to memory cache
    this.memoryCache.set(key, { content: value, compressedSize });
  }

  /**
   * Delete a value from cache
   */
  delete(key: string): boolean {
    this.memoryCache.delete(key);
    const stmt = this.db.prepare('DELETE FROM cache WHERE key = ?');
    const result = stmt.run(key);
    return result.changes > 0;
  }

  /**
   * Clear all cache
   */
  clear(): void {
    this.memoryCache.clear();
    this.db.exec('DELETE FROM cache');
    this.stats.hits = 0;
    this.stats.misses = 0;
  }

  /**
   * Get cache statistics
   */
  getStats(): CacheStats {
    const stmt = this.db.prepare(`
      SELECT
        COUNT(*) as total_entries,
        SUM(hit_count) as total_hits,
        SUM(compressed_size) as total_compressed,
        SUM(original_size) as total_original
      FROM cache
    `);

    const row = stmt.get() as {
      total_entries: number;
      total_hits: number;
      total_compressed: number;
      total_original: number;
    };

    const totalRequests = this.stats.hits + this.stats.misses;
    const hitRate = totalRequests > 0 ? this.stats.hits / totalRequests : 0;
    const compressionRatio =
      row.total_original > 0 ? row.total_compressed / row.total_original : 0;

    return {
      totalEntries: row.total_entries,
      totalHits: row.total_hits || 0,
      totalMisses: this.stats.misses,
      hitRate,
      totalCompressedSize: row.total_compressed || 0,
      totalOriginalSize: row.total_original || 0,
      compressionRatio,
    };
  }

  /**
   * Evict least recently used entries to stay under size limit
   */
  evictLRU(maxSizeBytes: number): number {
    // Get keys to keep (most recently used) using a running total
    const keysToKeep = this.db
      .prepare(
        `
      WITH ranked AS (
        SELECT
          key,
          compressed_size,
          SUM(compressed_size) OVER (ORDER BY last_accessed_at DESC, key ASC) as running_total
        FROM cache
      )
      SELECT key FROM ranked
      WHERE running_total <= ?
    `
      )
      .all(maxSizeBytes) as { key: string }[];

    if (keysToKeep.length === 0) {
      // If no keys fit in the limit, keep none and delete all
      const result = this.db.prepare('DELETE FROM cache').run();
      // Clear memory cache too
      this.memoryCache.clear();
      return result.changes;
    }

    // Delete entries not in the keep list
    const placeholders = keysToKeep.map(() => '?').join(',');
    const stmt = this.db.prepare(`
      DELETE FROM cache WHERE key NOT IN (${placeholders})
    `);

    const result = stmt.run(...keysToKeep.map((k) => k.key));

    // Remove deleted entries from memory cache
    for (const key of Array.from(this.memoryCache.keys())) {
      if (!keysToKeep.some((k) => k.key === key)) {
        this.memoryCache.delete(key);
      }
    }

    return result.changes;
  }

  /**
   * Get all cache entries (for debugging/monitoring)
   */
  getAllEntries(): CacheEntry[] {
    const stmt = this.db.prepare(`
      SELECT
        key,
        value,
        compressed_size as compressedSize,
        original_size as originalSize,
        hit_count as hitCount,
        created_at as createdAt,
        last_accessed_at as lastAccessedAt
      FROM cache
      ORDER BY hit_count DESC, last_accessed_at DESC
    `);

    return stmt.all() as CacheEntry[];
  }

  /**
   * Update hit count and last accessed time
   */
  private updateHitCount(key: string): void {
    const stmt = this.db.prepare(`
      UPDATE cache
      SET hit_count = hit_count + 1, last_accessed_at = ?
      WHERE key = ?
    `);
    stmt.run(Date.now(), key);
  }

  /**
   * Get the database path currently in use
   */
  getDatabasePath(): string {
    return this.dbPath;
  }

  /**
   * Close database connection
   */
  close(): void {
    this.db.close();
  }
}<|MERGE_RESOLUTION|>--- conflicted
+++ resolved
@@ -195,34 +195,15 @@
     if (memValue !== undefined) {
       this.stats.hits++;
       this.updateHitCount(key);
-<<<<<<< HEAD
-      // For memory cache, we need to fetch compressed_size from DB
-      const stmt = this.db.prepare(`
-        SELECT compressed_size FROM cache WHERE key = ?
-      `);
-      const row = stmt.get(key) as { compressed_size: number } | undefined;
-      return {
-        content: memValue,
-        compressedSize: row?.compressed_size ?? 0,
-      };
-=======
       return memValue;
->>>>>>> 41175483
     }
 
     // Check SQLite cache
     const stmt = this.db.prepare(`
-<<<<<<< HEAD
-      SELECT value, compressed_size, hit_count FROM cache WHERE key = ?
-    `);
-    const row = stmt.get(key) as
-      | { value: string; compressed_size: number; hit_count: number }
-=======
       SELECT value, compressed_size FROM cache WHERE key = ?
     `);
     const row = stmt.get(key) as
       | { value: string; compressed_size: number }
->>>>>>> 41175483
       | undefined;
 
     if (row) {
@@ -230,14 +211,10 @@
       // Update hit count and last accessed time
       this.updateHitCount(key);
       // Add to memory cache for faster access
-<<<<<<< HEAD
-      this.memoryCache.set(key, row.value);
-=======
       this.memoryCache.set(key, {
         content: row.value,
         compressedSize: row.compressed_size,
       });
->>>>>>> 41175483
       return {
         content: row.value,
         compressedSize: row.compressed_size,
