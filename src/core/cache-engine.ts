import Database from 'better-sqlite3';
import { LRUCache } from 'lru-cache';
import path from 'path';
import fs from 'fs';
import os from 'os';

export interface CacheEntry {
  key: string;
  value: string;
  compressedSize: number;
  originalSize: number;
  hitCount: number;
  createdAt: number;
  lastAccessedAt: number;
}

export interface CacheStats {
  totalEntries: number;
  totalHits: number;
  totalMisses: number;
  hitRate: number;
  totalCompressedSize: number;
  totalOriginalSize: number;
  compressionRatio: number;
}

export class CacheEngine {
  private db: Database.Database;
  private memoryCache: LRUCache<string, string>;
  private stats = {
    hits: 0,
    misses: 0,
  };

<<<<<<< HEAD
  constructor(dbPath?: string, maxMemoryItems: number = 1000) {
    // Use user-provided path or default to ~/.token-optimizer-cache
    const cacheDir = dbPath
      ? path.dirname(dbPath)
      : path.join(os.homedir(), '.token-optimizer-cache');
=======
  constructor(
    dbPath?: string,
    maxMemoryItems: number = 1000
  ) {
    // Use user-provided path, environment variable, or default to ~/.token-optimizer-cache
    const defaultCacheDir = process.env.TOKEN_OPTIMIZER_CACHE_DIR || path.join(os.homedir(), '.token-optimizer-cache');
    const cacheDir = dbPath ? path.dirname(dbPath) : defaultCacheDir;
>>>>>>> 0bd127c1

    // Ensure cache directory exists
    if (!fs.existsSync(cacheDir)) {
      fs.mkdirSync(cacheDir, { recursive: true });
    }

    const fullDbPath = dbPath || path.join(cacheDir, 'cache.db');

    // Initialize SQLite database
    this.db = new Database(fullDbPath);
    this.db.pragma('journal_mode = WAL'); // Write-Ahead Logging for better concurrency

    // Create cache table if it doesn't exist
    this.db.exec(`
      CREATE TABLE IF NOT EXISTS cache (
        key TEXT PRIMARY KEY,
        value TEXT NOT NULL,
        compressed_size INTEGER NOT NULL,
        original_size INTEGER NOT NULL,
        hit_count INTEGER DEFAULT 0,
        created_at INTEGER NOT NULL,
        last_accessed_at INTEGER NOT NULL
      );

      CREATE INDEX IF NOT EXISTS idx_last_accessed ON cache(last_accessed_at);
      CREATE INDEX IF NOT EXISTS idx_hit_count ON cache(hit_count);
    `);

    // Initialize in-memory LRU cache for frequently accessed items
    this.memoryCache = new LRUCache<string, string>({
      max: maxMemoryItems,
      ttl: 1000 * 60 * 60, // 1 hour TTL
    });
  }

  /**
   * Get a value from cache
   */
  get(key: string): string | null {
    // Check memory cache first
    const memValue = this.memoryCache.get(key);
    if (memValue !== undefined) {
      this.stats.hits++;
      this.updateHitCount(key);
      return memValue;
    }

    // Check SQLite cache
    const stmt = this.db.prepare(`
      SELECT value, hit_count FROM cache WHERE key = ?
    `);
    const row = stmt.get(key) as
      | { value: string; hit_count: number }
      | undefined;

    if (row) {
      this.stats.hits++;
      // Update hit count and last accessed time
      this.updateHitCount(key);
      // Add to memory cache for faster access
      this.memoryCache.set(key, row.value);
      return row.value;
    }

    this.stats.misses++;
    return null;
  }

  /**
   * Set a value in cache
   */
  set(
    key: string,
    value: string,
    originalSize: number,
    compressedSize: number
  ): void {
    const now = Date.now();

    const stmt = this.db.prepare(`
      INSERT OR REPLACE INTO cache
      (key, value, compressed_size, original_size, hit_count, created_at, last_accessed_at)
      VALUES (?, ?, ?, ?,
        COALESCE((SELECT hit_count FROM cache WHERE key = ?), 0),
        COALESCE((SELECT created_at FROM cache WHERE key = ?), ?),
        ?)
    `);

    stmt.run(key, value, compressedSize, originalSize, key, key, now, now);

    // Add to memory cache
    this.memoryCache.set(key, value);
  }

  /**
   * Delete a value from cache
   */
  delete(key: string): boolean {
    this.memoryCache.delete(key);
    const stmt = this.db.prepare('DELETE FROM cache WHERE key = ?');
    const result = stmt.run(key);
    return result.changes > 0;
  }

  /**
   * Clear all cache
   */
  clear(): void {
    this.memoryCache.clear();
    this.db.exec('DELETE FROM cache');
    this.stats.hits = 0;
    this.stats.misses = 0;
  }

  /**
   * Get cache statistics
   */
  getStats(): CacheStats {
    const stmt = this.db.prepare(`
      SELECT
        COUNT(*) as total_entries,
        SUM(hit_count) as total_hits,
        SUM(compressed_size) as total_compressed,
        SUM(original_size) as total_original
      FROM cache
    `);

    const row = stmt.get() as {
      total_entries: number;
      total_hits: number;
      total_compressed: number;
      total_original: number;
    };

    const totalRequests = this.stats.hits + this.stats.misses;
    const hitRate = totalRequests > 0 ? this.stats.hits / totalRequests : 0;
    const compressionRatio =
      row.total_original > 0 ? row.total_compressed / row.total_original : 0;

    return {
      totalEntries: row.total_entries,
      totalHits: row.total_hits || 0,
      totalMisses: this.stats.misses,
      hitRate,
      totalCompressedSize: row.total_compressed || 0,
      totalOriginalSize: row.total_original || 0,
      compressionRatio,
    };
  }

  /**
   * Evict least recently used entries to stay under size limit
   */
  evictLRU(maxSizeBytes: number): number {
    const stmt = this.db.prepare(`
      DELETE FROM cache
      WHERE key IN (
        SELECT key FROM cache
        ORDER BY last_accessed_at ASC
        LIMIT (
          SELECT COUNT(*) FROM cache
        ) - (
          SELECT COUNT(*) FROM (
            SELECT key, SUM(compressed_size) OVER (ORDER BY last_accessed_at DESC) as running_total
            FROM cache
            WHERE running_total <= ?
          )
        )
      )
    `);

    const result = stmt.run(maxSizeBytes);
    return result.changes;
  }

  /**
   * Get all cache entries (for debugging/monitoring)
   */
  getAllEntries(): CacheEntry[] {
    const stmt = this.db.prepare(`
      SELECT
        key,
        value,
        compressed_size as compressedSize,
        original_size as originalSize,
        hit_count as hitCount,
        created_at as createdAt,
        last_accessed_at as lastAccessedAt
      FROM cache
      ORDER BY hit_count DESC, last_accessed_at DESC
    `);

    return stmt.all() as CacheEntry[];
  }

  /**
   * Update hit count and last accessed time
   */
  private updateHitCount(key: string): void {
    const stmt = this.db.prepare(`
      UPDATE cache
      SET hit_count = hit_count + 1, last_accessed_at = ?
      WHERE key = ?
    `);
    stmt.run(Date.now(), key);
  }

  /**
   * Close database connection
   */
  close(): void {
    this.db.close();
  }
}<|MERGE_RESOLUTION|>--- conflicted
+++ resolved
@@ -32,13 +32,6 @@
     misses: 0,
   };
 
-<<<<<<< HEAD
-  constructor(dbPath?: string, maxMemoryItems: number = 1000) {
-    // Use user-provided path or default to ~/.token-optimizer-cache
-    const cacheDir = dbPath
-      ? path.dirname(dbPath)
-      : path.join(os.homedir(), '.token-optimizer-cache');
-=======
   constructor(
     dbPath?: string,
     maxMemoryItems: number = 1000
@@ -46,7 +39,6 @@
     // Use user-provided path, environment variable, or default to ~/.token-optimizer-cache
     const defaultCacheDir = process.env.TOKEN_OPTIMIZER_CACHE_DIR || path.join(os.homedir(), '.token-optimizer-cache');
     const cacheDir = dbPath ? path.dirname(dbPath) : defaultCacheDir;
->>>>>>> 0bd127c1
 
     // Ensure cache directory exists
     if (!fs.existsSync(cacheDir)) {
@@ -98,9 +90,7 @@
     const stmt = this.db.prepare(`
       SELECT value, hit_count FROM cache WHERE key = ?
     `);
-    const row = stmt.get(key) as
-      | { value: string; hit_count: number }
-      | undefined;
+    const row = stmt.get(key) as { value: string; hit_count: number } | undefined;
 
     if (row) {
       this.stats.hits++;
@@ -118,12 +108,7 @@
   /**
    * Set a value in cache
    */
-  set(
-    key: string,
-    value: string,
-    originalSize: number,
-    compressedSize: number
-  ): void {
+  set(key: string, value: string, originalSize: number, compressedSize: number): void {
     const now = Date.now();
 
     const stmt = this.db.prepare(`
