--- conflicted
+++ resolved
@@ -322,12 +322,7 @@
 
     // Cache the result
     if (useCache) {
-<<<<<<< HEAD
-      const dataSize = Buffer.byteLength(dataStr, "utf8");
-      await this.cache.set(cacheKey, dataStr, dataSize, dataSize);
-=======
       await this.cache.set(cacheKey, dataStr, tokensUsed, tokensUsed);
->>>>>>> 57e7dbc6
     }
 
     return {
@@ -957,12 +952,7 @@
 
     // Cache the result (short TTL as history changes frequently)
     if (useCache) {
-<<<<<<< HEAD
-      const dataSize = Buffer.byteLength(dataStr, "utf8");
-      await this.cache.set(cacheKey, dataStr, dataSize, dataSize);
-=======
       await this.cache.set(cacheKey, dataStr, tokensUsed, tokensUsed);
->>>>>>> 57e7dbc6
     }
 
     return {
@@ -1081,13 +1071,7 @@
       );
     }
 
-<<<<<<< HEAD
-    const keyInput = options.taskName
-      ? { taskName: options.taskName }
-      : { schedule: options.schedule };
-=======
     const keyInput = options.taskName || options.schedule!;
->>>>>>> 57e7dbc6
     const cacheKey = generateCacheKey("cron-predict", keyInput);
     const useCache = options.useCache !== false;
 
@@ -1143,12 +1127,7 @@
 
     // Cache the result (longer TTL as schedule doesn't change often)
     if (useCache) {
-<<<<<<< HEAD
-      const dataSize = Buffer.byteLength(dataStr, "utf8");
-      await this.cache.set(cacheKey, dataStr, dataSize, dataSize);
-=======
       await this.cache.set(cacheKey, dataStr, tokensUsed, tokensUsed);
->>>>>>> 57e7dbc6
     }
 
     return {
