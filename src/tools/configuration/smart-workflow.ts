--- conflicted
+++ resolved
@@ -1,6 +1,5 @@
-<<<<<<< HEAD
 /**
- * Smart Workflow Tool - 83% Token Reduction
+ * Smart Workflow Tool
  *
  * Provides intelligent CI/CD workflow file analysis:
  * - GitHub Actions (.github/workflows/*.yml)
@@ -60,7 +59,7 @@
   'runs-on'?: string | string[];
   steps: WorkflowStep[];
   env?: Record<string, string>;
-  needs?: string[];
+  needs?: string | string[];
   outputs?: Record<string, string>;
   if?: string;
   strategy?: { matrix?: Record<string, unknown> };
@@ -123,13 +122,6 @@
   private tokenCounter: TokenCounter;
   private metrics: MetricsCollector;
 
-  // Secret detection patterns used in security analysis
-  private static readonly SECRET_PATTERNS = {
-    password: /password\s*=\s*["'](?!\s*\${{).*?["']/i,
-    apiKey: /api[_-]?key\s*=\s*["'](?!\s*\${{).*?["']/i,
-    token: /token\s*=\s*["'](?!\s*\${{).*?["']/i,
-  };
-
   constructor(
     cache: CacheEngine,
     tokenCounter: TokenCounter,
@@ -147,7 +139,7 @@
     const startTime = Date.now();
     const {
       enableCache = true,
-      ttl = 86400,
+
       format = 'auto',
       validateSyntax = true,
       includeSecurityAnalysis = true,
@@ -241,19 +233,19 @@
     };
 
     if (enableCache) {
-      const compressResult = compress(JSON.stringify(result), 'gzip');
+      const resultStr = JSON.stringify(result);
+      const compressResult = compress(resultStr, 'gzip');
+      const compressedBase64 = compressResult.compressed.toString('base64');
       this.cache.set(
         cacheKey,
-        compressResult.compressed.toString('base64'),
-        result.metadata.tokensSaved,
-        ttl
+        compressedBase64,
+        Buffer.byteLength(resultStr, 'utf-8'),
+        Buffer.byteLength(compressedBase64, 'utf-8')
       );
-      const uncompressedJson = JSON.stringify(result);
-      const uncompressedTokens =
-        this.tokenCounter.count(uncompressedJson).tokens;
-      result.metadata.tokenCount = uncompressedTokens;
-      result.metadata.tokensSaved = originalTokens - uncompressedTokens;
-      result.metadata.compressionRatio = uncompressedTokens / originalTokens;
+      const compressedTokens = this.tokenCounter.count(compressedBase64).tokens;
+      result.metadata.tokenCount = compressedTokens;
+      result.metadata.tokensSaved = originalTokens - compressedTokens;
+      result.metadata.compressionRatio = compressedTokens / originalTokens;
     }
 
     this.metrics.record({
@@ -323,46 +315,70 @@
   visualize(parsedWorkflow: ParsedWorkflow): Record<string, string[]> {
     const graph: Record<string, string[]> = {};
     for (const job of parsedWorkflow.jobs) {
-      graph[job.id] = job.needs || [];
+      const rawNeeds = job.needs || job.requires;
+      const needs = rawNeeds
+        ? Array.isArray(rawNeeds)
+          ? rawNeeds
+          : [rawNeeds]
+        : [];
+      graph[job.id] = needs;
     }
     return graph;
   }
 
   getSecrets(parsedWorkflow: ParsedWorkflow): string[] {
     const secrets = new Set<string>();
-    const SECRET_PATTERN = /${{\s*secrets\.(\w+)\s*\}\}/g;
-
-    const extractSecretsFromString = (value: string): void => {
-      const matches = value.match(SECRET_PATTERN);
-      if (matches) {
-        for (const match of matches) {
-          const secretName = match.replace(/${{\s*secrets\.|[}\s]/g, '');
-          secrets.add(secretName);
-        }
-      }
-    };
-
     for (const job of parsedWorkflow.jobs) {
       if (job.env) {
         for (const value of Object.values(job.env)) {
-          extractSecretsFromString(value);
+          const matches = value.match(/\$\{\{\s*secrets\.(\w+)\s*\}\}/g);
+          if (matches) {
+            for (const match of matches) {
+              const secretName = match.replace(/\$\{\{\s*secrets\.|[}\s]/g, '');
+              secrets.add(secretName);
+            }
+          }
         }
       }
       for (const step of job.steps) {
         if (step.with) {
           for (const value of Object.values(step.with)) {
             if (typeof value === 'string') {
-              extractSecretsFromString(value);
+              const matches = value.match(/\$\{\{\s*secrets\.(\w+)\s*\}\}/g);
+              if (matches) {
+                for (const match of matches) {
+                  const secretName = match.replace(
+                    /\$\{\{\s*secrets\.|[}\s]/g,
+                    ''
+                  );
+                  secrets.add(secretName);
+                }
+              }
             }
           }
         }
         if (step.env) {
           for (const value of Object.values(step.env)) {
-            extractSecretsFromString(value);
+            const matches = value.match(/\$\{\{\s*secrets\.(\w+)\s*\}\}/g);
+            if (matches) {
+              for (const match of matches) {
+                const secretName = match.replace(
+                  /\$\{\{\s*secrets\.|[}\s]/g,
+                  ''
+                );
+                secrets.add(secretName);
+              }
+            }
           }
         }
         if (step.run) {
-          extractSecretsFromString(step.run);
+          const matches = step.run.match(/\$\{\{\s*secrets\.(\w+)\s*\}\}/g);
+          if (matches) {
+            for (const match of matches) {
+              const secretName = match.replace(/\$\{\{\s*secrets\.|[}\s]/g, '');
+              secrets.add(secretName);
+            }
+          }
         }
       }
     }
@@ -475,17 +491,13 @@
         });
       }
       if (job.needs) {
-        const needsArr = Array.isArray(job.needs)
-          ? job.needs
-          : job.needs
-            ? [job.needs]
-            : [];
+        const needsArr = Array.isArray(job.needs) ? job.needs : [job.needs];
         if (needsArr.includes(job.id)) {
           errors.push({
-          path: `jobs.${job.id}.needs`,
-          message: `Job "${job.id}" cannot depend on itself`,
-          severity: 'error',
-          suggestion: 'Remove self-reference from needs array',
+            path: `jobs.${job.id}.needs`,
+            message: `Job "${job.id}" cannot depend on itself`,
+            severity: 'error',
+            suggestion: 'Remove self-reference from needs array',
           });
         }
       }
@@ -501,9 +513,9 @@
       for (const step of job.steps) {
         if (step.run) {
           const suspiciousPatterns = [
-            SmartWorkflowTool.SECRET_PATTERNS.password,
-            SmartWorkflowTool.SECRET_PATTERNS.apiKey,
-            SmartWorkflowTool.SECRET_PATTERNS.token,
+            /password\s*=\s*["'](?!\\$\{).*["']/i,
+            /api[_-]?key\s*=\s*["'](?!\\$\{).*["']/i,
+            /token\s*=\s*["'](?!\\$\{).*["']/i,
           ];
           for (const pattern of suspiciousPatterns) {
             if (pattern.test(step.run)) {
@@ -565,7 +577,7 @@
       });
     }
     const independentJobs = workflow.jobs.filter(
-      (j) => !j.needs || j.needs.length === 0
+      (j) => !j.needs || (Array.isArray(j.needs) ? j.needs.length === 0 : false)
     );
     if (independentJobs.length > 1) {
       recommendations.push({
@@ -649,670 +661,4 @@
     },
     required: ['operation'],
   },
-};
-=======
-/**
- * Smart Workflow Tool
- *
- * Provides intelligent CI/CD workflow file analysis:
- * - GitHub Actions (.github/workflows/*.yml)
- * - GitLab CI (.gitlab-ci.yml)
- * - CircleCI (.circleci/config.yml)
- * - Azure Pipelines (azure-pipelines.yml)
- * - Workflow syntax validation
- * - Job and step parsing with dependency detection
- * - Security analysis (secrets, unsafe actions)
- * - Performance recommendations
- * - Cached results with file hash invalidation (24-hour TTL)
- */
-
-import { readFileSync, existsSync, statSync, readdirSync } from 'fs';
-import { parse as parseYAML } from 'yaml';
-import { join } from 'path';
-import { CacheEngine } from '../../core/cache-engine.js';
-import { TokenCounter } from '../../core/token-counter.js';
-import { MetricsCollector } from '../../core/metrics.js';
-import { hashFile, generateCacheKey } from '../shared/hash-utils.js';
-import { compress, decompress } from '../shared/compression-utils.js';
-
-export type WorkflowFormat =
-  | 'github'
-  | 'gitlab'
-  | 'circleci'
-  | 'azure'
-  | 'auto';
-
-export interface SmartWorkflowOptions {
-  enableCache?: boolean;
-  ttl?: number;
-  format?: WorkflowFormat;
-  validateSyntax?: boolean;
-  includeSecurityAnalysis?: boolean;
-  includePerformanceRecommendations?: boolean;
-}
-
-export interface WorkflowTrigger {
-  type: string;
-  details?: Record<string, unknown>;
-}
-
-export interface WorkflowStep {
-  name?: string;
-  uses?: string;
-  run?: string;
-  with?: Record<string, unknown>;
-  env?: Record<string, string>;
-  'working-directory'?: string;
-  if?: string;
-}
-
-export interface WorkflowJob {
-  id: string;
-  name?: string;
-  'runs-on'?: string | string[];
-  steps: WorkflowStep[];
-  env?: Record<string, string>;
-  needs?: string | string[];
-  outputs?: Record<string, string>;
-  if?: string;
-  strategy?: { matrix?: Record<string, unknown> };
-  requires?: string[];
-}
-
-export interface ParsedWorkflow {
-  name?: string;
-  format: WorkflowFormat;
-  triggers: WorkflowTrigger[];
-  jobs: WorkflowJob[];
-  globalEnv?: Record<string, string>;
-  fileHash: string;
-  timestamp: number;
-}
-
-export interface WorkflowValidationError {
-  path: string;
-  message: string;
-  severity: 'error' | 'warning' | 'info';
-  suggestion?: string;
-}
-
-export interface WorkflowSecurityIssue {
-  type: 'hardcoded_secret' | 'unsafe_action' | 'privileged_command';
-  message: string;
-  path: string;
-  severity: 'high' | 'medium' | 'low';
-  suggestion?: string;
-}
-
-export interface WorkflowOptimization {
-  type: 'caching' | 'parallelization' | 'matrix' | 'reusability';
-  suggestion: string;
-  impact: 'high' | 'medium' | 'low';
-  implementation?: string;
-}
-
-export interface SmartWorkflowResult {
-  workflow: ParsedWorkflow;
-  metadata: {
-    path: string;
-    format: WorkflowFormat;
-    size: number;
-    hash: string;
-    fromCache: boolean;
-    tokensSaved: number;
-    tokenCount: number;
-    originalTokenCount: number;
-    compressionRatio: number;
-    parseTime: number;
-  };
-  validationErrors?: WorkflowValidationError[];
-  securityIssues?: WorkflowSecurityIssue[];
-  optimizations?: WorkflowOptimization[];
-}
-
-export class SmartWorkflowTool {
-  private cache: CacheEngine;
-  private tokenCounter: TokenCounter;
-  private metrics: MetricsCollector;
-
-  constructor(
-    cache: CacheEngine,
-    tokenCounter: TokenCounter,
-    metrics: MetricsCollector
-  ) {
-    this.cache = cache;
-    this.tokenCounter = tokenCounter;
-    this.metrics = metrics;
-  }
-
-  async analyze(
-    filePath: string,
-    options: SmartWorkflowOptions = {}
-  ): Promise<SmartWorkflowResult> {
-    const startTime = Date.now();
-    const {
-      enableCache = true,
-
-      format = 'auto',
-      validateSyntax = true,
-      includeSecurityAnalysis = true,
-      includePerformanceRecommendations = true,
-    } = options;
-
-    if (!existsSync(filePath)) {
-      throw new Error(`Workflow file not found: ${filePath}`);
-    }
-
-    const stats = statSync(filePath);
-    const fileHash = hashFile(filePath);
-    const detectedFormat = this.detectFormat(filePath, format);
-    const cacheKey = generateCacheKey('smart-workflow', {
-      path: filePath,
-      hash: fileHash,
-    });
-
-    let fromCache = false;
-    if (enableCache) {
-      const cachedData = this.cache.get(cacheKey);
-      if (cachedData) {
-        fromCache = true;
-        const decompressed = decompress(
-          Buffer.from(cachedData, 'base64'),
-          'gzip'
-        );
-        const cached = JSON.parse(
-          decompressed.toString()
-        ) as SmartWorkflowResult;
-        this.metrics.record({
-          operation: 'smart_workflow_analyze',
-          duration: Date.now() - startTime,
-          success: true,
-          cacheHit: true,
-          inputTokens: 0,
-          outputTokens: cached.metadata.tokenCount,
-          cachedTokens: cached.metadata.originalTokenCount,
-          savedTokens: cached.metadata.tokensSaved,
-          metadata: { path: filePath, format: detectedFormat, cached: true },
-        });
-        return cached;
-      }
-    }
-
-    const rawContent = readFileSync(filePath, 'utf-8');
-    const parseStartTime = Date.now();
-    const parsedWorkflow = this.parseWorkflow(
-      rawContent,
-      detectedFormat,
-      fileHash
-    );
-    const parseTime = Date.now() - parseStartTime;
-    const originalTokens = this.tokenCounter.count(
-      JSON.stringify(parsedWorkflow, null, 2)
-    ).tokens;
-
-    let validationErrors: WorkflowValidationError[] = [];
-    if (validateSyntax) {
-      validationErrors = this.validateWorkflow(parsedWorkflow);
-    }
-
-    let securityIssues: WorkflowSecurityIssue[] = [];
-    if (includeSecurityAnalysis) {
-      securityIssues = this.analyzeSecurityIssues(parsedWorkflow);
-    }
-
-    let optimizations: WorkflowOptimization[] = [];
-    if (includePerformanceRecommendations) {
-      optimizations = this.recommendOptimizations(parsedWorkflow);
-    }
-
-    const result: SmartWorkflowResult = {
-      workflow: parsedWorkflow,
-      metadata: {
-        path: filePath,
-        format: detectedFormat,
-        size: stats.size,
-        hash: fileHash,
-        fromCache,
-        tokensSaved: 0,
-        tokenCount: originalTokens,
-        originalTokenCount: originalTokens,
-        compressionRatio: 1.0,
-        parseTime,
-      },
-      validationErrors:
-        validationErrors.length > 0 ? validationErrors : undefined,
-      securityIssues: securityIssues.length > 0 ? securityIssues : undefined,
-      optimizations: optimizations.length > 0 ? optimizations : undefined,
-    };
-
-    if (enableCache) {
-      const resultStr = JSON.stringify(result);
-      const compressResult = compress(resultStr, 'gzip');
-      const compressedBase64 = compressResult.compressed.toString('base64');
-      this.cache.set(
-        cacheKey,
-        compressedBase64,
-        Buffer.byteLength(resultStr, 'utf-8'),
-        Buffer.byteLength(compressedBase64, 'utf-8')
-      );
-      const compressedTokens = this.tokenCounter.count(compressedBase64).tokens;
-      result.metadata.tokenCount = compressedTokens;
-      result.metadata.tokensSaved = originalTokens - compressedTokens;
-      result.metadata.compressionRatio = compressedTokens / originalTokens;
-    }
-
-    this.metrics.record({
-      operation: 'smart_workflow_analyze',
-      duration: Date.now() - startTime,
-      success: true,
-      cacheHit: false,
-      inputTokens: 0,
-      outputTokens: result.metadata.tokenCount,
-      cachedTokens: 0,
-      savedTokens: result.metadata.tokensSaved,
-      metadata: {
-        path: filePath,
-        format: detectedFormat,
-        fileSize: stats.size,
-        validationErrors: validationErrors.length,
-        securityIssues: securityIssues.length,
-        optimizations: optimizations.length,
-        parseTime,
-      },
-    });
-
-    return result;
-  }
-
-  listWorkflows(projectRoot: string): string[] {
-    const workflowPaths: string[] = [];
-    try {
-      const githubWorkflowsDir = join(projectRoot, '.github', 'workflows');
-      if (existsSync(githubWorkflowsDir)) {
-        const files = readdirSync(githubWorkflowsDir);
-        for (const file of files) {
-          if (file.endsWith('.yml') || file.endsWith('.yaml')) {
-            workflowPaths.push(join(githubWorkflowsDir, file));
-          }
-        }
-      }
-      const gitlabCIPath = join(projectRoot, '.gitlab-ci.yml');
-      if (existsSync(gitlabCIPath)) workflowPaths.push(gitlabCIPath);
-      const circleCIPath = join(projectRoot, '.circleci', 'config.yml');
-      if (existsSync(circleCIPath)) workflowPaths.push(circleCIPath);
-      const azurePipelinesPath = join(projectRoot, 'azure-pipelines.yml');
-      if (existsSync(azurePipelinesPath))
-        workflowPaths.push(azurePipelinesPath);
-    } catch (error) {
-      console.error('Error listing workflows:', error);
-    }
-    return workflowPaths;
-  }
-
-  getJobs(parsedWorkflow: ParsedWorkflow): WorkflowJob[] {
-    return parsedWorkflow.jobs;
-  }
-
-  getTriggers(parsedWorkflow: ParsedWorkflow): WorkflowTrigger[] {
-    return parsedWorkflow.triggers;
-  }
-
-  validate(parsedWorkflow: ParsedWorkflow): WorkflowValidationError[] {
-    return this.validateWorkflow(parsedWorkflow);
-  }
-
-  optimize(parsedWorkflow: ParsedWorkflow): WorkflowOptimization[] {
-    return this.recommendOptimizations(parsedWorkflow);
-  }
-
-  visualize(parsedWorkflow: ParsedWorkflow): Record<string, string[]> {
-    const graph: Record<string, string[]> = {};
-    for (const job of parsedWorkflow.jobs) {
-      const rawNeeds = job.needs || job.requires;
-      const needs = rawNeeds
-        ? Array.isArray(rawNeeds)
-          ? rawNeeds
-          : [rawNeeds]
-        : [];
-      graph[job.id] = needs;
-    }
-    return graph;
-  }
-
-  getSecrets(parsedWorkflow: ParsedWorkflow): string[] {
-    const secrets = new Set<string>();
-    for (const job of parsedWorkflow.jobs) {
-      if (job.env) {
-        for (const value of Object.values(job.env)) {
-          const matches = value.match(/\$\{\{\s*secrets\.(\w+)\s*\}\}/g);
-          if (matches) {
-            for (const match of matches) {
-              const secretName = match.replace(/\$\{\{\s*secrets\.|[}\s]/g, '');
-              secrets.add(secretName);
-            }
-          }
-        }
-      }
-      for (const step of job.steps) {
-        if (step.with) {
-          for (const value of Object.values(step.with)) {
-            if (typeof value === 'string') {
-              const matches = value.match(/\$\{\{\s*secrets\.(\w+)\s*\}\}/g);
-              if (matches) {
-                for (const match of matches) {
-                  const secretName = match.replace(
-                    /\$\{\{\s*secrets\.|[}\s]/g,
-                    ''
-                  );
-                  secrets.add(secretName);
-                }
-              }
-            }
-          }
-        }
-        if (step.env) {
-          for (const value of Object.values(step.env)) {
-            const matches = value.match(/\$\{\{\s*secrets\.(\w+)\s*\}\}/g);
-            if (matches) {
-              for (const match of matches) {
-                const secretName = match.replace(
-                  /\$\{\{\s*secrets\.|[}\s]/g,
-                  ''
-                );
-                secrets.add(secretName);
-              }
-            }
-          }
-        }
-        if (step.run) {
-          const matches = step.run.match(/\$\{\{\s*secrets\.(\w+)\s*\}\}/g);
-          if (matches) {
-            for (const match of matches) {
-              const secretName = match.replace(/\$\{\{\s*secrets\.|[}\s]/g, '');
-              secrets.add(secretName);
-            }
-          }
-        }
-      }
-    }
-    return Array.from(secrets);
-  }
-
-  private detectFormat(
-    filePath: string,
-    format: WorkflowFormat
-  ): WorkflowFormat {
-    if (format !== 'auto') return format;
-    if (filePath.includes('.github/workflows')) return 'github';
-    if (filePath.includes('.gitlab-ci')) return 'gitlab';
-    if (filePath.includes('.circleci')) return 'circleci';
-    if (filePath.includes('azure-pipelines')) return 'azure';
-    return 'github';
-  }
-
-  private parseWorkflow(
-    content: string,
-    format: WorkflowFormat,
-    fileHash: string
-  ): ParsedWorkflow {
-    try {
-      const parsed = parseYAML(content) as Record<string, unknown>;
-      return {
-        name: (parsed.name as string) || undefined,
-        format,
-        triggers: this.extractTriggers(parsed, format),
-        jobs: this.extractJobs(parsed, format),
-        globalEnv: (parsed.env as Record<string, string>) || undefined,
-        fileHash,
-        timestamp: Date.now(),
-      };
-    } catch (error) {
-      throw new Error(`Failed to parse workflow: ${(error as Error).message}`);
-    }
-  }
-
-  private extractTriggers(
-    parsed: Record<string, unknown>,
-    format: WorkflowFormat
-  ): WorkflowTrigger[] {
-    const triggers: WorkflowTrigger[] = [];
-    if (format === 'github') {
-      const on = parsed.on;
-      if (on) {
-        if (typeof on === 'string') {
-          triggers.push({ type: on });
-        } else if (typeof on === 'object') {
-          for (const [key, value] of Object.entries(on)) {
-            triggers.push({
-              type: key,
-              details: value as Record<string, unknown>,
-            });
-          }
-        }
-      }
-    }
-    return triggers;
-  }
-
-  private extractJobs(
-    parsed: Record<string, unknown>,
-    format: WorkflowFormat
-  ): WorkflowJob[] {
-    const jobs: WorkflowJob[] = [];
-    if (format === 'github' || format === 'gitlab') {
-      const jobsObj = parsed.jobs as Record<string, unknown>;
-      if (jobsObj) {
-        for (const [id, jobData] of Object.entries(jobsObj)) {
-          const job = jobData as Record<string, unknown>;
-          jobs.push({
-            id,
-            name: job.name as string,
-            'runs-on': job['runs-on'] as string | string[],
-            steps:
-              (job.steps as unknown[])?.map((s) => s as WorkflowStep) || [],
-            env: job.env as Record<string, string>,
-            needs: job.needs as string[],
-            outputs: job.outputs as Record<string, string>,
-            if: job.if as string,
-            strategy: job.strategy as { matrix?: Record<string, unknown> },
-          });
-        }
-      }
-    }
-    return jobs;
-  }
-
-  private validateWorkflow(
-    workflow: ParsedWorkflow
-  ): WorkflowValidationError[] {
-    const errors: WorkflowValidationError[] = [];
-    if (!workflow.jobs || workflow.jobs.length === 0) {
-      errors.push({
-        path: 'root',
-        message: 'Workflow must have at least one job',
-        severity: 'error',
-        suggestion: 'Add a jobs section with at least one job definition',
-      });
-    }
-    for (const job of workflow.jobs) {
-      if (!job.steps || job.steps.length === 0) {
-        errors.push({
-          path: `jobs.${job.id}`,
-          message: `Job "${job.id}" has no steps`,
-          severity: 'error',
-          suggestion: 'Add at least one step to the job',
-        });
-      }
-      if (job.needs) {
-        const needsArr = Array.isArray(job.needs) ? job.needs : [job.needs];
-        if (needsArr.includes(job.id)) {
-          errors.push({
-            path: `jobs.${job.id}.needs`,
-            message: `Job "${job.id}" cannot depend on itself`,
-            severity: 'error',
-            suggestion: 'Remove self-reference from needs array',
-          });
-        }
-      }
-    }
-    return errors;
-  }
-
-  private analyzeSecurityIssues(
-    workflow: ParsedWorkflow
-  ): WorkflowSecurityIssue[] {
-    const issues: WorkflowSecurityIssue[] = [];
-    for (const job of workflow.jobs) {
-      for (const step of job.steps) {
-        if (step.run) {
-          const suspiciousPatterns = [
-            /password\s*=\s*["'](?!\\$\{).*["']/i,
-            /api[_-]?key\s*=\s*["'](?!\\$\{).*["']/i,
-            /token\s*=\s*["'](?!\\$\{).*["']/i,
-          ];
-          for (const pattern of suspiciousPatterns) {
-            if (pattern.test(step.run)) {
-              issues.push({
-                type: 'hardcoded_secret',
-                message: 'Possible hardcoded secret detected in run command',
-                path: `jobs.${job.id}.steps`,
-                severity: 'high',
-                suggestion: 'Use GitHub secrets instead of hardcoded values',
-              });
-            }
-          }
-        }
-        if (step.uses && !step.uses.includes('@')) {
-          issues.push({
-            type: 'unsafe_action',
-            message: 'Action used without version pinning',
-            path: `jobs.${job.id}.steps`,
-            severity: 'medium',
-            suggestion: 'Pin action to specific version: action@v1.2.3',
-          });
-        }
-        if (
-          step.run &&
-          (step.run.includes('sudo') || step.run.includes('chmod 777'))
-        ) {
-          issues.push({
-            type: 'privileged_command',
-            message: 'Privileged command detected',
-            path: `jobs.${job.id}.steps`,
-            severity: 'medium',
-            suggestion: 'Avoid using sudo or overly permissive chmod',
-          });
-        }
-      }
-    }
-    return issues;
-  }
-
-  private recommendOptimizations(
-    workflow: ParsedWorkflow
-  ): WorkflowOptimization[] {
-    const recommendations: WorkflowOptimization[] = [];
-    let hasCaching = false;
-    for (const job of workflow.jobs) {
-      for (const step of job.steps) {
-        if (step.uses && step.uses.includes('actions/cache')) {
-          hasCaching = true;
-          break;
-        }
-      }
-    }
-    if (!hasCaching) {
-      recommendations.push({
-        type: 'caching',
-        suggestion: 'Add dependency caching to speed up workflow runs',
-        impact: 'high',
-        implementation: 'Use actions/cache@v3 to cache dependencies',
-      });
-    }
-    const independentJobs = workflow.jobs.filter(
-      (j) => !j.needs || (Array.isArray(j.needs) ? j.needs.length === 0 : false)
-    );
-    if (independentJobs.length > 1) {
-      recommendations.push({
-        type: 'parallelization',
-        suggestion: `${independentJobs.length} jobs can run in parallel`,
-        impact: 'high',
-        implementation:
-          'Jobs without dependencies run in parallel automatically',
-      });
-    }
-    const hasMatrix = workflow.jobs.some((j) => j.strategy?.matrix);
-    if (!hasMatrix && workflow.jobs.length > 1) {
-      recommendations.push({
-        type: 'matrix',
-        suggestion: 'Consider using matrix strategy for similar jobs',
-        impact: 'medium',
-        implementation:
-          'Use strategy.matrix to run jobs with different parameters',
-      });
-    }
-    return recommendations;
-  }
-}
-
-export function getSmartWorkflowTool(
-  cache: CacheEngine,
-  tokenCounter: TokenCounter,
-  metrics: MetricsCollector
-): SmartWorkflowTool {
-  return new SmartWorkflowTool(cache, tokenCounter, metrics);
-}
-
-export const SMART_WORKFLOW_TOOL_DEFINITION = {
-  name: 'smart_workflow',
-  description:
-    'Intelligent CI/CD workflow file analysis with 83% token reduction. Analyzes GitHub Actions, GitLab CI, CircleCI, and Azure Pipelines workflows with syntax validation, security analysis, and performance recommendations.',
-  inputSchema: {
-    type: 'object',
-    properties: {
-      operation: {
-        type: 'string',
-        enum: [
-          'analyze',
-          'list-workflows',
-          'get-jobs',
-          'get-triggers',
-          'validate',
-          'optimize',
-          'visualize',
-          'get-secrets',
-        ],
-        description: 'Operation to perform',
-      },
-      filePath: {
-        type: 'string',
-        description: 'Path to workflow file (for analyze)',
-      },
-      projectRoot: {
-        type: 'string',
-        description: 'Project root (for list-workflows)',
-      },
-      parsedWorkflow: {
-        type: 'object',
-        description: 'Parsed workflow (for other operations)',
-      },
-      options: {
-        type: 'object',
-        properties: {
-          enableCache: { type: 'boolean', default: true },
-          ttl: { type: 'number', default: 86400 },
-          format: {
-            type: 'string',
-            enum: ['github', 'gitlab', 'circleci', 'azure', 'auto'],
-            default: 'auto',
-          },
-          validateSyntax: { type: 'boolean', default: true },
-          includeSecurityAnalysis: { type: 'boolean', default: true },
-          includePerformanceRecommendations: { type: 'boolean', default: true },
-        },
-      },
-    },
-    required: ['operation'],
-  },
-};
->>>>>>> d1eada7f
+};