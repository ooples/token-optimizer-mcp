--- conflicted
+++ resolved
@@ -1422,8 +1422,6 @@
   },
 };
 
-<<<<<<< HEAD
-=======
 // MCP Tool definition - Input schema for health_monitor tool
 export const HEALTH_MONITOR_INPUT_SCHEMA = {
   type: 'object',
@@ -1489,7 +1487,6 @@
   required: ['operation'],
 };
 
->>>>>>> a147bfb9
 // Export singleton instance
 let healthMonitorInstance: HealthMonitor | null = null;
 
@@ -1508,79 +1505,10 @@
   return healthMonitorInstance;
 }
 
-<<<<<<< HEAD
 // MCP Tool definition
-=======
->>>>>>> a147bfb9
 export const HEALTH_MONITOR_TOOL_DEFINITION = {
   name: 'health_monitor',
   description:
     'Monitor system and application health with 91% token reduction through health state compression and metric aggregation',
-<<<<<<< HEAD
-  inputSchema: {
-    type: 'object',
-    properties: {
-      operation: {
-        type: 'string',
-        enum: [
-          'register-endpoint',
-          'unregister-endpoint',
-          'check-health',
-          'list-endpoints',
-          'get-history',
-          'set-threshold',
-          'get-summary',
-          'run-diagnostic',
-        ],
-        description: 'Health monitoring operation',
-      },
-      endpointId: {
-        type: 'string',
-        description: 'Endpoint ID',
-      },
-      endpointName: {
-        type: 'string',
-        description: 'Endpoint name',
-      },
-      endpointType: {
-        type: 'string',
-        enum: ['http', 'tcp', 'database', 'service', 'custom'],
-        description: 'Type of endpoint to monitor',
-      },
-      config: {
-        type: 'object',
-        description: 'Endpoint configuration',
-      },
-      interval: {
-        type: 'number',
-        description: 'Check interval in seconds',
-      },
-      thresholds: {
-        type: 'object',
-        description: 'Health thresholds',
-      },
-      timeRange: {
-        type: 'object',
-        description: 'Time range for history',
-      },
-      diagnosticType: {
-        type: 'string',
-        enum: ['network', 'disk', 'memory', 'cpu', 'process'],
-        description: 'Type of diagnostic to run',
-      },
-      useCache: {
-        type: 'boolean',
-        description: 'Enable caching',
-        default: true,
-      },
-      cacheTTL: {
-        type: 'number',
-        description: 'Cache TTL in seconds',
-      },
-    },
-    required: ['operation'],
-  },
-=======
   inputSchema: HEALTH_MONITOR_INPUT_SCHEMA,
->>>>>>> a147bfb9
 };