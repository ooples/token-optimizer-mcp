--- conflicted
+++ resolved
@@ -1860,9 +1860,7 @@
   return dataVisualizerInstance;
 }
 
-<<<<<<< HEAD
 // MCP Tool definition
-=======
 // MCP Tool definition - Input schema for data_visualizer tool
 export const DATA_VISUALIZER_INPUT_SCHEMA = {
   type: 'object',
@@ -1954,102 +1952,9 @@
   required: ['operation'],
 };
 
->>>>>>> a147bfb9
 export const DATA_VISUALIZER_TOOL_DEFINITION = {
   name: 'data_visualizer',
   description:
     'Create and manage interactive data visualizations with 92% token reduction through SVG/Canvas optimization and configuration caching',
-<<<<<<< HEAD
-  inputSchema: {
-    type: 'object',
-    properties: {
-      operation: {
-        type: 'string',
-        enum: [
-          'create-chart',
-          'update-chart',
-          'delete-chart',
-          'list-charts',
-          'render',
-          'export',
-          'create-heatmap',
-          'create-timeline',
-          'create-network',
-          'create-sankey',
-          'create-animation',
-        ],
-        description: 'Visualization operation to perform',
-      },
-      chartId: {
-        type: 'string',
-        description: 'Chart ID (required for update, delete, render)',
-      },
-      chartType: {
-        type: 'string',
-        enum: ['line', 'bar', 'pie', 'scatter', 'area', 'radar', 'bubble'],
-        description: 'Chart type',
-      },
-      data: {
-        type: 'object',
-        description: 'Chart data with labels and datasets',
-      },
-      chartConfig: {
-        type: 'object',
-        description: 'Chart configuration',
-      },
-      heatmapConfig: {
-        type: 'object',
-        description: 'Heatmap configuration',
-      },
-      timelineConfig: {
-        type: 'object',
-        description: 'Timeline configuration',
-      },
-      networkConfig: {
-        type: 'object',
-        description: 'Network graph configuration',
-      },
-      sankeyConfig: {
-        type: 'object',
-        description: 'Sankey diagram configuration',
-      },
-      animationConfig: {
-        type: 'object',
-        description: 'Animation configuration',
-      },
-      renderFormat: {
-        type: 'string',
-        enum: ['svg', 'canvas', 'html', 'json'],
-        description: 'Rendering format (default: svg)',
-        default: 'svg',
-      },
-      exportFormat: {
-        type: 'string',
-        enum: ['svg', 'png', 'pdf', 'json'],
-        description: 'Export format (default: svg)',
-        default: 'svg',
-      },
-      exportWidth: {
-        type: 'number',
-        description: 'Export width in pixels',
-      },
-      exportHeight: {
-        type: 'number',
-        description: 'Export height in pixels',
-      },
-      useCache: {
-        type: 'boolean',
-        description: 'Enable caching',
-        default: true,
-      },
-      cacheTTL: {
-        type: 'number',
-        description: 'Cache TTL in seconds',
-      },
-    },
-    required: ['operation'],
-  },
-=======
   inputSchema: DATA_VISUALIZER_INPUT_SCHEMA,
->>>>>>> a147bfb9
 };