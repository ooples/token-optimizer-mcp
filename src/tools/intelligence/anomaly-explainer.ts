--- conflicted
+++ resolved
@@ -996,11 +996,7 @@
     // Check for cyclical pattern
     const seasonality = this.detectSeasonality(historicalData);
 
-<<<<<<< HEAD
-    if (seasonality?.detected && seasonality.strength && seasonality.strength > 0.6) {
-=======
     if (seasonality?.detected && (seasonality?.strength ?? 0) > 0.6) {
->>>>>>> 68bd2b97
       causes.push({
         id: 'rc-seasonal',
         description: `Seasonality pattern detected with ${seasonality.period ?? 0}ms period`,
