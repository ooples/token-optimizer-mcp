/**
 * Project-Level Token Analysis
 * Analyzes token usage across multiple sessions within a project
 */

import { promises as fs } from 'fs';
import path from 'path';
import os from 'os';
import { TurnData } from '../utils/thinking-mode.js';

export interface ProjectAnalysisOptions {
  projectPath: string;
  startDate?: string;
  endDate?: string;
  costPerMillionTokens?: number; // Default: OpenAI GPT-4 pricing
}

export interface SessionSummary {
  sessionId: string;
  sessionFile: string;
  totalTokens: number;
  totalOperations: number;
  startTime: string;
  endTime: string;
  duration: string;
  topTools: { toolName: string; tokens: number }[];
}

export interface ProjectAnalysisResult {
  projectPath: string;
  analysisTimestamp: string;
  dateRange: {
    start: string;
    end: string;
  };
  summary: {
    totalSessions: number;
    totalOperations: number;
    totalTokens: number;
    averageTokensPerSession: number;
    averageTokensPerOperation: number;
  };
  sessions: SessionSummary[];
  topContributingSessions: SessionSummary[];
  topTools: {
    toolName: string;
    totalTokens: number;
    operationCount: number;
    sessionCount: number;
    averageTokens: number;
  }[];
  serverBreakdown: {
    serverName: string;
    totalTokens: number;
    operationCount: number;
    percentOfTotal: number;
  }[];
  costEstimation: {
    totalCost: number;
    averageCostPerSession: number;
    currency: string;
    model: string;
    costPerMillionTokens: number;
  };
  recommendations: string[];
}

const DEFAULT_COST_PER_MILLION = 30; // GPT-4 Turbo pricing (USD)

/**
 * Discover all session JSONL log files in the hooks data directory
 */
async function discoverSessionFiles(hooksDataPath: string): Promise<string[]> {
  try {
    await fs.access(hooksDataPath);
  } catch {
    return [];
  }

  const files = await fs.readdir(hooksDataPath);
  return files
<<<<<<< HEAD
    .filter((file) => file.startsWith('session-log-') && file.endsWith('.jsonl'))
=======
    .filter(
      (file) => file.startsWith('session-log-') && file.endsWith('.jsonl')
    )
>>>>>>> 3ec40fd8
    .map((file) => path.join(hooksDataPath, file))
    .sort();
}

/**
 * Parse a JSONL session log file
 */
async function parseJsonlFile(filePath: string): Promise<TurnData[]> {
  const content = (await fs.readFile(filePath, 'utf-8')).replace(/^\uFEFF/, ''); // Strip BOM
  const lines = content.trim().split('\n');
  const operations: TurnData[] = [];

  for (const line of lines) {
    if (!line.trim()) continue;

    try {
      const event = JSON.parse(line);

<<<<<<< HEAD
      // Process tool calls
      if (event.type === 'tool_call') {
=======
      // Validate required fields
      if (!event.type || typeof event.type !== 'string') continue;

      // Process tool calls
      if (event.type === 'tool_call') {
        if (!event.timestamp || !event.toolName) continue;

>>>>>>> 3ec40fd8
        const tokens = event.estimatedTokens || 0;
        operations.push({
          timestamp: event.timestamp,
          toolName: event.toolName,
          tokens,
          // Normalize metadata to string
          metadata:
            typeof event.metadata === 'string'
              ? event.metadata
              : event.metadata !== undefined
                ? JSON.stringify(event.metadata)
                : '',
        });
      }
<<<<<<< HEAD
    } catch (parseError) {
=======
    } catch {
>>>>>>> 3ec40fd8
      // Skip malformed JSONL lines
      continue;
    }
  }

  return operations;
}

/**
 * Extract session ID from session log filename
 */
function extractSessionId(filePath: string): string {
  const filename = path.basename(filePath);
  const match = filename.match(/session-log-(.+)\.jsonl$/);
  return match ? match[1] : filename;
}

/**
 * Calculate session duration
 */
function calculateDuration(startTime: string, endTime: string): string {
  const start = new Date(startTime).getTime();
  const end = new Date(endTime).getTime();
  const duration = end - start;

  const hours = Math.floor(duration / 3600000);
  const minutes = Math.floor((duration % 3600000) / 60000);
  const seconds = Math.floor((duration % 60000) / 1000);

  if (hours > 0) {
    return `${hours}h ${minutes}m`;
  } else if (minutes > 0) {
    return `${minutes}m ${seconds}s`;
  }
  return `${seconds}s`;
}

/**
 * Analyze a single session file using pre-parsed operations
 */
function analyzeSession(
  filePath: string,
  operations: TurnData[]
): SessionSummary {
  const sessionId = extractSessionId(filePath);

  if (operations.length === 0) {
    return {
      sessionId,
      sessionFile: filePath,
      totalTokens: 0,
      totalOperations: 0,
      startTime: '',
      endTime: '',
      duration: '0s',
      topTools: [],
    };
  }

  const totalTokens = operations.reduce((sum, op) => sum + op.tokens, 0);
  const startTime = operations[0].timestamp;
  const endTime = operations[operations.length - 1].timestamp;

  // Calculate top tools
  const toolMap = new Map<string, number>();
  for (const op of operations) {
    toolMap.set(op.toolName, (toolMap.get(op.toolName) || 0) + op.tokens);
  }

  const topTools = Array.from(toolMap.entries())
    .map(([toolName, tokens]) => ({ toolName, tokens }))
    .sort((a, b) => b.tokens - a.tokens)
    .slice(0, 5);

  return {
    sessionId,
    sessionFile: filePath,
    totalTokens,
    totalOperations: operations.length,
    startTime,
    endTime,
    duration: calculateDuration(startTime, endTime),
    topTools,
  };
}

/**
 * Analyze all operations across sessions using pre-parsed data
 */
function aggregateToolUsage(parsedSessions: Map<string, TurnData[]>): {
  toolName: string;
  totalTokens: number;
  operationCount: number;
  sessionCount: number;
  averageTokens: number;
}[] {
  const toolMap = new Map<
    string,
    { totalTokens: number; operationCount: number; sessions: Set<string> }
  >();

  for (const [sessionId, operations] of parsedSessions.entries()) {
    for (const op of operations) {
      if (!toolMap.has(op.toolName)) {
        toolMap.set(op.toolName, {
          totalTokens: 0,
          operationCount: 0,
          sessions: new Set(),
        });
      }
      const stats = toolMap.get(op.toolName)!;
      stats.totalTokens += op.tokens;
      stats.operationCount++;
      stats.sessions.add(sessionId);
    }
  }

  return Array.from(toolMap.entries())
    .map(([toolName, stats]) => ({
      toolName,
      totalTokens: stats.totalTokens,
      operationCount: stats.operationCount,
      sessionCount: stats.sessions.size,
      averageTokens: stats.totalTokens / stats.operationCount,
    }))
    .sort((a, b) => b.totalTokens - a.totalTokens);
}

/**
 * Analyze server attribution (MCP servers) using pre-parsed data
 */
function analyzeServerAttribution(
  parsedSessions: Map<string, TurnData[]>,
  totalTokens: number
): {
  serverName: string;
  totalTokens: number;
  operationCount: number;
  percentOfTotal: number;
}[] {
  const serverMap = new Map<
    string,
    { totalTokens: number; operationCount: number }
  >();

  for (const operations of parsedSessions.values()) {
    for (const op of operations) {
      let serverName = 'core';
      if (op.toolName.startsWith('mcp__')) {
        const parts = op.toolName.split('__');
        serverName = parts[1] || 'unknown';
      }

      if (!serverMap.has(serverName)) {
        serverMap.set(serverName, { totalTokens: 0, operationCount: 0 });
      }
      const stats = serverMap.get(serverName)!;
      stats.totalTokens += op.tokens;
      stats.operationCount++;
    }
  }

  return Array.from(serverMap.entries())
    .map(([serverName, stats]) => ({
      serverName,
      totalTokens: stats.totalTokens,
      operationCount: stats.operationCount,
      percentOfTotal:
        totalTokens === 0 ? 0 : (stats.totalTokens / totalTokens) * 100,
    }))
    .sort((a, b) => b.totalTokens - a.totalTokens);
}

/**
 * Generate recommendations based on project-level analysis
 */
function generateProjectRecommendations(
  sessions: SessionSummary[],
  topTools: {
    toolName: string;
    totalTokens: number;
    operationCount: number;
    sessionCount: number;
  }[],
  totalTokens: number
): string[] {
  const recommendations: string[] = [];

  // Check for high file operation usage
  const fileOpsTokens = topTools
    .filter((t) =>
      ['Read', 'Write', 'Edit', 'Grep', 'Glob'].includes(t.toolName)
    )
    .reduce((sum, t) => sum + t.totalTokens, 0);

  if (fileOpsTokens > totalTokens * 0.4) {
    recommendations.push(
      `File operations consume ${((fileOpsTokens / totalTokens) * 100).toFixed(1)}% of total tokens across all sessions. Consider implementing systematic caching strategies.`
    );
  }

  // Check for session count
  if (sessions.length > 10) {
    recommendations.push(
      `${sessions.length} sessions analyzed. Regular monitoring recommended for projects with high session frequency.`
    );
  }

  // Check for repeated tool usage across sessions
  const repeatTools = topTools.filter(
    (t) => t.sessionCount > sessions.length * 0.5
  );
  if (repeatTools.length > 0) {
    recommendations.push(
      `${repeatTools.length} tools used in >50% of sessions. Consider creating reusable templates or automation for: ${repeatTools
        .slice(0, 3)
        .map((t) => t.toolName)
        .join(', ')}`
    );
  }

  // Cost-based recommendation
  const avgTokensPerSession = totalTokens / sessions.length;
  if (avgTokensPerSession > 50000) {
    recommendations.push(
      `Average session uses ${Math.round(avgTokensPerSession).toLocaleString()} tokens. Consider breaking down complex tasks into smaller sessions.`
    );
  }

  return recommendations;
}

/**
 * Main project analysis function
 */
export async function analyzeProjectTokens(
  options: ProjectAnalysisOptions
): Promise<ProjectAnalysisResult> {
  const {
    projectPath,
    startDate,
    endDate,
    costPerMillionTokens = DEFAULT_COST_PER_MILLION,
  } = options;

  // Discover all session files
  const hooksDataPath = path.join(
    projectPath,
    '.claude-global',
    'hooks',
    'data'
  );
  let sessionFiles = await discoverSessionFiles(hooksDataPath);

  if (sessionFiles.length === 0) {
    // Try global hooks directory if project-specific not found
    const globalHooksPath = path.join(
      os.homedir(),
      '.claude-global',
      'hooks',
      'data'
    );
    sessionFiles = await discoverSessionFiles(globalHooksPath);
  }

  if (sessionFiles.length === 0) {
    throw new Error(
      `No session files found. Ensure PowerShell hooks are configured.\nSearched directories:\n- ${hooksDataPath}\n- ${path.join(os.homedir(), '.claude-global', 'hooks', 'data')}`
    );
  }

  // Filter by date range if specified
  if (startDate || endDate) {
    const startDateStr = startDate ? startDate.replace(/-/g, '') : null;
    const endDateStr = endDate ? endDate.replace(/-/g, '') : null;

    // Filter with async file stat for UUID-based sessions
    sessionFiles = (
      await Promise.all(
        sessionFiles.map(async (file) => {
          const sessionId = extractSessionId(file);
          // Extract date from session ID (format: YYYYMMDD-HHMMSS-XXXX or UUID)
          const dateMatch = sessionId.match(/^(\d{8})/);
          let fileDate: string | null = null;

          if (dateMatch) {
            fileDate = dateMatch[1];
          } else {
            // Try to get file mtime as date for UUID-based sessions
            try {
              const stat = await fs.stat(file);
              const mtime = stat.mtime;
              // Format mtime as YYYYMMDD
              const mtimeStr = [
                mtime.getFullYear().toString().padStart(4, '0'),
                (mtime.getMonth() + 1).toString().padStart(2, '0'),
                mtime.getDate().toString().padStart(2, '0'),
              ].join('');
              fileDate = mtimeStr;
            } catch {
              // If we can't get mtime, exclude the file when date filter is active
              return null;
            }
          }

          if (startDateStr && fileDate && fileDate < startDateStr) return null;
          if (endDateStr && fileDate && fileDate > endDateStr) return null;
          return file;
        })
      )
    ).filter((f): f is string => f !== null);
  }

  // Parse all files with concurrency limit to avoid resource exhaustion
  // Process in batches of 10 to limit concurrent file operations
  // Wrap per-file parsing in try-catch to skip corrupt/unreadable files
  const parsedSessions = new Map<string, TurnData[]>();
  const batchSize = 10;
  for (let i = 0; i < sessionFiles.length; i += batchSize) {
    const batch = sessionFiles.slice(i, i + batchSize);
    await Promise.all(
      batch.map(async (filePath) => {
        try {
          const sessionId = extractSessionId(filePath);
          const operations = await parseJsonlFile(filePath);
          parsedSessions.set(sessionId, operations);
        } catch (error) {
          console.warn(
            `Skipping corrupt/unreadable JSONL file: ${filePath}`,
            error
          );
        }
      })
    );
  }

  // Analyze each session using pre-parsed data
  const sessions = sessionFiles
    .map((filePath) => {
      const sessionId = extractSessionId(filePath);
      const operations = parsedSessions.get(sessionId);
      return operations ? analyzeSession(filePath, operations) : null;
    })
    .filter((s): s is SessionSummary => s !== null);

  // Calculate summary statistics
  const totalOperations = sessions.reduce(
    (sum, s) => sum + s.totalOperations,
    0
  );
  const totalTokens = sessions.reduce((sum, s) => sum + s.totalTokens, 0);
  const averageTokensPerSession =
    sessions.length === 0 ? 0 : totalTokens / sessions.length;
  const averageTokensPerOperation =
    totalOperations === 0 ? 0 : totalTokens / totalOperations;

  // Get top contributing sessions
  const topContributingSessions = [...sessions]
    .sort((a, b) => b.totalTokens - a.totalTokens)
    .slice(0, 10);

  // Aggregate tool usage using cached parsed data
  const topTools = aggregateToolUsage(parsedSessions).slice(0, 20);

  // Analyze server attribution using cached parsed data
  const serverBreakdown = analyzeServerAttribution(parsedSessions, totalTokens);

  // Calculate cost estimation
  const totalCost = (totalTokens / 1000000) * costPerMillionTokens;
  const averageCostPerSession =
    sessions.length > 0 ? totalCost / sessions.length : 0;

  // Generate recommendations
  const recommendations = generateProjectRecommendations(
    sessions,
    topTools,
    totalTokens
  );

  // Determine date range
  const allStartDates = sessions
    .filter((s) => s.startTime)
    .map((s) => new Date(s.startTime).getTime());
  const allEndDates = sessions
    .filter((s) => s.endTime)
    .map((s) => new Date(s.endTime).getTime());
  const startTimestamp =
    allStartDates.length > 0 ? Math.min(...allStartDates) : Date.now();
  const endTimestamp =
    allEndDates.length > 0 ? Math.max(...allEndDates) : Date.now();

  return {
    projectPath,
    analysisTimestamp: new Date().toISOString(),
    dateRange: {
      start: new Date(startTimestamp).toISOString(),
      end: new Date(endTimestamp).toISOString(),
    },
    summary: {
      totalSessions: sessions.length,
      totalOperations,
      totalTokens,
      averageTokensPerSession:
        sessions.length === 0 ? 0 : Math.round(averageTokensPerSession),
      averageTokensPerOperation:
        totalOperations === 0 ? 0 : Math.round(averageTokensPerOperation),
    },
    sessions,
    topContributingSessions,
    topTools,
    serverBreakdown,
    costEstimation: {
      totalCost: parseFloat(totalCost.toFixed(2)),
      averageCostPerSession: parseFloat(averageCostPerSession.toFixed(2)),
      currency: 'USD',
      model: 'GPT-4 Turbo',
      costPerMillionTokens,
    },
    recommendations,
  };
}<|MERGE_RESOLUTION|>--- conflicted
+++ resolved
@@ -79,13 +79,9 @@
 
   const files = await fs.readdir(hooksDataPath);
   return files
-<<<<<<< HEAD
-    .filter((file) => file.startsWith('session-log-') && file.endsWith('.jsonl'))
-=======
     .filter(
       (file) => file.startsWith('session-log-') && file.endsWith('.jsonl')
     )
->>>>>>> 3ec40fd8
     .map((file) => path.join(hooksDataPath, file))
     .sort();
 }
@@ -104,10 +100,6 @@
     try {
       const event = JSON.parse(line);
 
-<<<<<<< HEAD
-      // Process tool calls
-      if (event.type === 'tool_call') {
-=======
       // Validate required fields
       if (!event.type || typeof event.type !== 'string') continue;
 
@@ -115,7 +107,6 @@
       if (event.type === 'tool_call') {
         if (!event.timestamp || !event.toolName) continue;
 
->>>>>>> 3ec40fd8
         const tokens = event.estimatedTokens || 0;
         operations.push({
           timestamp: event.timestamp,
@@ -130,11 +121,7 @@
                 : '',
         });
       }
-<<<<<<< HEAD
-    } catch (parseError) {
-=======
     } catch {
->>>>>>> 3ec40fd8
       // Skip malformed JSONL lines
       continue;
     }
